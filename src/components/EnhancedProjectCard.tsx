--- conflicted
+++ resolved
@@ -23,11 +23,8 @@
   Users,
   Target,
   FileText,
-<<<<<<< HEAD
-  Brain
-=======
+  Brain,
   Phone
->>>>>>> 3875e19f
 } from 'lucide-react';
 import {
   DropdownMenu,
@@ -273,9 +270,6 @@
               </Button>
             </Link>
 
-<<<<<<< HEAD
-            <Link href={`/${project.slug}/competitive`}>
-=======
             <Link href={`/app/calls?projectId=${project.id}`}>
               <Button
                 variant="outline"
@@ -287,9 +281,7 @@
                 <span className="absolute -top-1 -right-1 w-2 h-2 bg-green-500 rounded-full animate-pulse" />
               </Button>
             </Link>
-
-            <Link href={`/${project.slug}/roadmap`}>
->>>>>>> 3875e19f
+            <Link href={`/${project.slug}/competitive`}>
               <Button
                 variant="outline"
                 size="sm"
