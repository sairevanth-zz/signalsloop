--- conflicted
+++ resolved
@@ -16,12 +16,9 @@
   Settings,
   Users,
   BarChart3,
-<<<<<<< HEAD
   Brain,
-  Search
-=======
+  Search,
   Phone
->>>>>>> 3875e19f
 } from 'lucide-react';
 import {
   Dialog,
@@ -139,10 +136,10 @@
   }
 ];
 
-export default function QuickActionsSidebar({ 
-  onCreateProject, 
-  onCreateFromTemplate, 
-  userPlan 
+export default function QuickActionsSidebar({
+  onCreateProject,
+  onCreateFromTemplate,
+  userPlan
 }: QuickActionsSidebarProps) {
   const [showTemplates, setShowTemplates] = useState(false);
   const [showNotifications, setShowNotifications] = useState(false);
@@ -165,14 +162,14 @@
           <CardTitle className="text-sm font-medium text-gray-700">Quick Actions</CardTitle>
         </CardHeader>
         <CardContent className="space-y-3">
-          <Button 
+          <Button
             onClick={onCreateProject}
             className="w-full bg-gradient-to-r from-blue-500 to-purple-600 hover:from-blue-600 hover:to-purple-700 text-white"
           >
             <Plus className="w-4 h-4 mr-2" />
             Create New Project
           </Button>
-          
+
           <Dialog open={showTemplates} onOpenChange={setShowTemplates}>
             <DialogTrigger asChild>
               <Button variant="outline" className="w-full">
@@ -223,11 +220,10 @@
         </CardHeader>
         <CardContent className="space-y-3">
           {notifications.slice(0, 3).map((notification) => (
-            <div 
-              key={notification.id} 
-              className={`p-3 rounded-lg border transition-colors cursor-pointer hover:bg-gray-50 ${
-                notification.unread ? 'bg-blue-50 border-blue-200' : 'bg-gray-50 border-gray-200'
-              }`}
+            <div
+              key={notification.id}
+              className={`p-3 rounded-lg border transition-colors cursor-pointer hover:bg-gray-50 ${notification.unread ? 'bg-blue-50 border-blue-200' : 'bg-gray-50 border-gray-200'
+                }`}
             >
               <div className="flex items-start gap-2">
                 {getNotificationIcon(notification.type)}
@@ -239,9 +235,9 @@
               </div>
             </div>
           ))}
-          <Button 
-            variant="ghost" 
-            size="sm" 
+          <Button
+            variant="ghost"
+            size="sm"
             className="w-full text-xs"
             onClick={() => setShowNotifications(true)}
           >
@@ -357,8 +353,8 @@
               </p>
             </div>
             {userPlan === 'free' && (
-              <Button 
-                size="sm" 
+              <Button
+                size="sm"
                 variant="outline"
                 onClick={() => window.open('/app/billing', '_blank')}
               >
