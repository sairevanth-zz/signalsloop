import { createClient } from '@supabase/supabase-js';
<<<<<<< HEAD
import { createServerClient as createSSRClient, type CookieOptions } from '@supabase/ssr';
=======
import { createServerClient as createSSRClient } from '@supabase/ssr';
>>>>>>> 594d80c3

// eslint-disable-next-line @typescript-eslint/no-explicit-any
let supabaseClient: any = null;

export const getSupabaseClient = () => {
  // Check if we're in browser environment
  if (typeof window === 'undefined') {
    console.warn('Supabase client called on server side - this may cause issues');
    return null;
  }

  if (!supabaseClient) {
    const supabaseUrl = process.env.NEXT_PUBLIC_SUPABASE_URL;
    const supabaseAnonKey = process.env.NEXT_PUBLIC_SUPABASE_ANON_KEY;

    if (!supabaseUrl || !supabaseAnonKey) {
      console.error('Missing Supabase environment variables:', {
        url: !!supabaseUrl,
        key: !!supabaseAnonKey
      });
      return null;
    }

    try {
      supabaseClient = createClient(supabaseUrl, supabaseAnonKey, {
        auth: {
          autoRefreshToken: true,
          persistSession: true,
          detectSessionInUrl: true
        }
      });
      console.log('Supabase client initialized successfully');
    } catch (error) {
      console.error('Failed to create Supabase client:', error);
      return null;
    }
  }

  return supabaseClient;
};

// Import singleton to ensure connection pooling
import { getServiceRoleClient as getSingleton } from './supabase-singleton';

// Server-side Supabase client with auth support (uses cookies)
export async function createServerClient() {
  // Import cookies inside the function to avoid issues with pages/ directory
  const { cookies } = await import('next/headers');
  const cookieStore = await cookies();

  return createSSRClient(
    process.env.NEXT_PUBLIC_SUPABASE_URL!,
    process.env.NEXT_PUBLIC_SUPABASE_ANON_KEY!,
    {
      cookies: {
        get(name: string) {
          return cookieStore.get(name)?.value;
        },
        set(name: string, value: string, options: any) {
          try {
            cookieStore.set({ name, value, ...options });
          } catch (error) {
            // The `set` method was called from a Server Component.
            // This can be ignored if you have middleware refreshing
            // user sessions.
          }
        },
        remove(name: string, options: any) {
          try {
            cookieStore.set({ name, value: '', ...options });
          } catch (error) {
            // The `delete` method was called from a Server Component.
            // This can be ignored if you have middleware refreshing
            // user sessions.
          }
        },
      },
    }
  );
}

// Legacy function - now uses createServerClient
export const getSupabaseServerClient = () => {
  // This is synchronous but createServerClient is async
  // For backwards compatibility, return the singleton
  // New code should use createServerClient() instead
  return getSingleton();
};

// Service role client for admin operations - uses singleton
export const getSupabaseServiceRoleClient = () => {
  return getSingleton();
};

export const getSupabasePublicServerClient = () => {
  const supabaseUrl = process.env.NEXT_PUBLIC_SUPABASE_URL;
  const supabaseAnonKey = process.env.NEXT_PUBLIC_SUPABASE_ANON_KEY;

  if (!supabaseUrl || !supabaseAnonKey) {
    console.error('Missing public Supabase environment variables');
    return null;
  }

  return createClient(supabaseUrl, supabaseAnonKey, {
    auth: {
      autoRefreshToken: false,
      persistSession: false
    }
  });
};

// Server client that reads from cookies (for authenticated API routes)
export async function createServerClient() {
  // Import cookies dynamically to avoid module-level imports
  const { cookies } = await import('next/headers');
  const cookieStore = await cookies();

  const supabaseUrl = process.env.NEXT_PUBLIC_SUPABASE_URL!;
  const supabaseAnonKey = process.env.NEXT_PUBLIC_SUPABASE_ANON_KEY!;

  // Debug: Log available cookies
  const allCookies = cookieStore.getAll();
  console.log('[createServerClient] Available cookies:', allCookies.map(c => c.name));

  return createSSRClient(supabaseUrl, supabaseAnonKey, {
    cookies: {
      get(name: string) {
        const value = cookieStore.get(name)?.value;
        console.log(`[createServerClient] Getting cookie "${name}":`, value ? 'present' : 'missing');
        return value;
      },
      set(name: string, value: string, options: CookieOptions) {
        try {
          cookieStore.set({ name, value, ...options });
        } catch (error) {
          // The `set` method was called from a Server Component.
          // This can be ignored if you have middleware refreshing
          // user sessions.
        }
      },
      remove(name: string, options: CookieOptions) {
        try {
          cookieStore.set({ name, value: '', ...options });
        } catch (error) {
          // The `delete` method was called from a Server Component.
          // This can be ignored if you have middleware refreshing
          // user sessions.
        }
      },
    },
  });
}<|MERGE_RESOLUTION|>--- conflicted
+++ resolved
@@ -1,9 +1,5 @@
 import { createClient } from '@supabase/supabase-js';
-<<<<<<< HEAD
 import { createServerClient as createSSRClient, type CookieOptions } from '@supabase/ssr';
-=======
-import { createServerClient as createSSRClient } from '@supabase/ssr';
->>>>>>> 594d80c3
 
 // eslint-disable-next-line @typescript-eslint/no-explicit-any
 let supabaseClient: any = null;
@@ -22,7 +18,7 @@
     if (!supabaseUrl || !supabaseAnonKey) {
       console.error('Missing Supabase environment variables:', {
         url: !!supabaseUrl,
-        key: !!supabaseAnonKey
+        key: !!supabaseAnonKey,
       });
       return null;
     }
@@ -32,8 +28,8 @@
         auth: {
           autoRefreshToken: true,
           persistSession: true,
-          detectSessionInUrl: true
-        }
+          detectSessionInUrl: true,
+        },
       });
       console.log('Supabase client initialized successfully');
     } catch (error) {
@@ -50,39 +46,46 @@
 
 // Server-side Supabase client with auth support (uses cookies)
 export async function createServerClient() {
-  // Import cookies inside the function to avoid issues with pages/ directory
+  // Import cookies dynamically to avoid module-level imports
   const { cookies } = await import('next/headers');
   const cookieStore = await cookies();
 
-  return createSSRClient(
-    process.env.NEXT_PUBLIC_SUPABASE_URL!,
-    process.env.NEXT_PUBLIC_SUPABASE_ANON_KEY!,
-    {
-      cookies: {
-        get(name: string) {
-          return cookieStore.get(name)?.value;
-        },
-        set(name: string, value: string, options: any) {
-          try {
-            cookieStore.set({ name, value, ...options });
-          } catch (error) {
-            // The `set` method was called from a Server Component.
-            // This can be ignored if you have middleware refreshing
-            // user sessions.
-          }
-        },
-        remove(name: string, options: any) {
-          try {
-            cookieStore.set({ name, value: '', ...options });
-          } catch (error) {
-            // The `delete` method was called from a Server Component.
-            // This can be ignored if you have middleware refreshing
-            // user sessions.
-          }
-        },
+  const supabaseUrl = process.env.NEXT_PUBLIC_SUPABASE_URL;
+  const supabaseAnonKey = process.env.NEXT_PUBLIC_SUPABASE_ANON_KEY;
+
+  if (!supabaseUrl || !supabaseAnonKey) {
+    throw new Error('Missing Supabase environment variables');
+  }
+
+  // Debug: Log available cookies to trace SSR auth issues
+  const allCookies = cookieStore.getAll();
+  console.log('[createServerClient] Available cookies:', allCookies.map((c) => c.name));
+
+  return createSSRClient(supabaseUrl, supabaseAnonKey, {
+    cookies: {
+      get(name: string) {
+        const value = cookieStore.get(name)?.value;
+        console.log(`[createServerClient] Getting cookie "${name}":`, value ? 'present' : 'missing');
+        return value;
       },
-    }
-  );
+      set(name: string, value: string, options: CookieOptions) {
+        try {
+          cookieStore.set({ name, value, ...options });
+        } catch (error) {
+          // The `set` method was called from a Server Component.
+          // This can be ignored if you have middleware refreshing sessions.
+        }
+      },
+      remove(name: string, options: CookieOptions) {
+        try {
+          cookieStore.set({ name, value: '', ...options });
+        } catch (error) {
+          // The `delete` method was called from a Server Component.
+          // This can be ignored if you have middleware refreshing sessions.
+        }
+      },
+    },
+  });
 }
 
 // Legacy function - now uses createServerClient
@@ -110,49 +113,7 @@
   return createClient(supabaseUrl, supabaseAnonKey, {
     auth: {
       autoRefreshToken: false,
-      persistSession: false
-    }
-  });
-};
-
-// Server client that reads from cookies (for authenticated API routes)
-export async function createServerClient() {
-  // Import cookies dynamically to avoid module-level imports
-  const { cookies } = await import('next/headers');
-  const cookieStore = await cookies();
-
-  const supabaseUrl = process.env.NEXT_PUBLIC_SUPABASE_URL!;
-  const supabaseAnonKey = process.env.NEXT_PUBLIC_SUPABASE_ANON_KEY!;
-
-  // Debug: Log available cookies
-  const allCookies = cookieStore.getAll();
-  console.log('[createServerClient] Available cookies:', allCookies.map(c => c.name));
-
-  return createSSRClient(supabaseUrl, supabaseAnonKey, {
-    cookies: {
-      get(name: string) {
-        const value = cookieStore.get(name)?.value;
-        console.log(`[createServerClient] Getting cookie "${name}":`, value ? 'present' : 'missing');
-        return value;
-      },
-      set(name: string, value: string, options: CookieOptions) {
-        try {
-          cookieStore.set({ name, value, ...options });
-        } catch (error) {
-          // The `set` method was called from a Server Component.
-          // This can be ignored if you have middleware refreshing
-          // user sessions.
-        }
-      },
-      remove(name: string, options: CookieOptions) {
-        try {
-          cookieStore.set({ name, value: '', ...options });
-        } catch (error) {
-          // The `delete` method was called from a Server Component.
-          // This can be ignored if you have middleware refreshing
-          // user sessions.
-        }
-      },
+      persistSession: false,
     },
   });
-}+};