--- conflicted
+++ resolved
@@ -156,7 +156,7 @@
   const searchParams = useSearchParams();
   const { user, signOut } = useAuth();
   const supabase = getSupabaseClient();
-  
+
   const [project, setProject] = useState<Project | null>(null);
   const [board, setBoard] = useState<Board | null>(null);
   const [posts, setPosts] = useState<Post[]>([]);
@@ -208,7 +208,7 @@
   // Update URL when filters change
   const updateURL = useCallback((updates: Record<string, string>) => {
     const params = new URLSearchParams(searchParams.toString());
-    
+
     Object.entries(updates).forEach(([key, value]) => {
       if (value === 'all' || value === 'votes' || value === '') {
         params.delete(key);
@@ -582,7 +582,7 @@
         .is('duplicate_of', null);
 
       const { data: allPostsData } = await allPostsQuery;
-      
+
       const counts: Record<string, number> = {};
       allPostsData?.forEach((post: Record<string, unknown>) => {
         const category = post.category as string;
@@ -590,7 +590,7 @@
           counts[category] = (counts[category] || 0) + 1;
         }
       });
-      
+
       setCategoryCounts(counts);
 
     } catch (error) {
@@ -909,7 +909,7 @@
           <div className="animate-pulse">
             <div className="h-8 bg-gray-200 rounded w-1/3 mb-6"></div>
             <div className="space-y-4">
-              {[1,2,3].map(i => (
+              {[1, 2, 3].map(i => (
                 <div key={i} className="h-32 bg-gray-200 rounded"></div>
               ))}
             </div>
@@ -933,959 +933,974 @@
         <div className="flex gap-4 lg:gap-8">
           {/* Main Content */}
           <div className="flex-1 min-w-0">
-        {/* Error Display */}
-        {error && (
-          <div className="bg-red-50 border border-red-200 rounded-lg p-4 mb-6">
-            <p className="text-red-800">{error}</p>
-          </div>
-        )}
-
-        {/* Header */}
-        <div className="mb-8">
-          {/* Breadcrumb Navigation - Mobile Optimized */}
-          <div className="mb-4">
-            <div className="flex items-center gap-1.5 text-xs sm:text-sm text-gray-600 overflow-x-auto hide-scrollbar">
-              <Link href="/app" className="hover:text-gray-900 flex items-center gap-1 whitespace-nowrap">
-                <Home className="w-3 h-3 sm:w-4 sm:h-4 flex-shrink-0" />
-                <span className="hidden sm:inline">Dashboard</span>
-              </Link>
-              <span className="flex-shrink-0">→</span>
-              <span className="truncate max-w-[100px] sm:max-w-none">{board?.name || project?.name}</span>
-              <span className="hidden sm:inline flex-shrink-0">→</span>
-              <span className="hidden sm:inline whitespace-nowrap">Feedback Board</span>
-            </div>
-            
-            {/* User Email - Mobile: Hidden, shown in GlobalBanner dropdown */}
-            {user && (
-              <div className="hidden sm:flex items-center gap-2 mt-2">
-                <span className="text-sm text-gray-600 truncate">{user.email}</span>
+            {/* Error Display */}
+            {error && (
+              <div className="bg-red-50 border border-red-200 rounded-lg p-4 mb-6">
+                <p className="text-red-800">{error}</p>
               </div>
             )}
-          </div>
-          
-          <div className="flex flex-col gap-4">
-            <div>
-              <h1 className="text-2xl sm:text-3xl font-bold text-gray-900">
-                {board?.name || project?.name}
-              </h1>
-              <p className="text-sm sm:text-base text-gray-600 mt-1">
-                {board?.description || 'Share your ideas and help us build better features'}
-              </p>
-            </div>
-            
-            <div className="flex flex-wrap gap-2">
-              <DropdownMenu>
-                <DropdownMenuTrigger asChild>
-                  <Button
-                    variant="outline"
-                    className="flex items-center gap-1 min-touch-target tap-highlight-transparent"
-                  >
-                    <span className="text-sm font-semibold">
-                      {isOwnerOrAdmin ? 'Admin Actions' : 'Board Actions'}
-                    </span>
-                    <ChevronDown className="w-4 h-4" />
-                  </Button>
-                </DropdownMenuTrigger>
-                <DropdownMenuContent align="end" className="w-72">
-                  <DropdownMenuItem
-                    onSelect={() => {
-                      setShowShareModal(true);
-                    }}
-                    className="flex items-start gap-3 py-3"
-                  >
-                    <Share2 className="h-4 w-4 text-green-600" />
-                    <div className="flex flex-col">
-                      <span className="text-sm font-medium text-gray-900">Share board</span>
-                      <span className="text-xs text-gray-500">
-                        Get a link to invite contributors
-                      </span>
-                    </div>
-                  </DropdownMenuItem>
-                  <DropdownMenuItem
-                    onSelect={() => {
-                      setShowPostForm(true);
-                    }}
-                    className="flex items-start gap-3 py-3"
-                  >
-                    <Plus className="h-4 w-4 text-blue-600" />
-                    <div className="flex flex-col">
-                      <span className="text-sm font-medium text-gray-900">Submit feedback</span>
-                      <span className="text-xs text-gray-500">
-                        Share a new idea or report an issue
-                      </span>
-                    </div>
-                  </DropdownMenuItem>
-                  {user && posts.length > 0 && (
-                    <Link href={`/${project?.slug}/ai-insights`}>
-                      <DropdownMenuItem className="flex items-start gap-3 py-3">
-                        <Sparkles className="h-4 w-4 text-purple-600" />
+
+            {/* Header */}
+            <div className="mb-8">
+              {/* Breadcrumb Navigation - Mobile Optimized */}
+              <div className="mb-4">
+                <div className="flex items-center gap-1.5 text-xs sm:text-sm text-gray-600 overflow-x-auto hide-scrollbar">
+                  <Link href="/app" className="hover:text-gray-900 flex items-center gap-1 whitespace-nowrap">
+                    <Home className="w-3 h-3 sm:w-4 sm:h-4 flex-shrink-0" />
+                    <span className="hidden sm:inline">Dashboard</span>
+                  </Link>
+                  <span className="flex-shrink-0">→</span>
+                  <span className="truncate max-w-[100px] sm:max-w-none">{board?.name || project?.name}</span>
+                  <span className="hidden sm:inline flex-shrink-0">→</span>
+                  <span className="hidden sm:inline whitespace-nowrap">Feedback Board</span>
+                </div>
+
+                {/* User Email - Mobile: Hidden, shown in GlobalBanner dropdown */}
+                {user && (
+                  <div className="hidden sm:flex items-center gap-2 mt-2">
+                    <span className="text-sm text-gray-600 truncate">{user.email}</span>
+                  </div>
+                )}
+              </div>
+
+              <div className="flex flex-col gap-4">
+                <div>
+                  <h1 className="text-2xl sm:text-3xl font-bold text-gray-900">
+                    {board?.name || project?.name}
+                  </h1>
+                  <p className="text-sm sm:text-base text-gray-600 mt-1">
+                    {board?.description || 'Share your ideas and help us build better features'}
+                  </p>
+                </div>
+
+                <div className="flex flex-wrap gap-2">
+                  <DropdownMenu>
+                    <DropdownMenuTrigger asChild>
+                      <Button
+                        variant="outline"
+                        className="flex items-center gap-1 min-touch-target tap-highlight-transparent"
+                      >
+                        <span className="text-sm font-semibold">
+                          {isOwnerOrAdmin ? 'Admin Actions' : 'Board Actions'}
+                        </span>
+                        <ChevronDown className="w-4 h-4" />
+                      </Button>
+                    </DropdownMenuTrigger>
+                    <DropdownMenuContent align="end" className="w-72">
+                      <DropdownMenuItem
+                        onSelect={() => {
+                          setShowShareModal(true);
+                        }}
+                        className="flex items-start gap-3 py-3"
+                      >
+                        <Share2 className="h-4 w-4 text-green-600" />
                         <div className="flex flex-col">
-                          <span className="text-sm font-medium text-gray-900">AI Insights & Themes</span>
+                          <span className="text-sm font-medium text-gray-900">Share board</span>
                           <span className="text-xs text-gray-500">
-                            Discover themes, patterns, and sentiment
+                            Get a link to invite contributors
                           </span>
                         </div>
                       </DropdownMenuItem>
-                    </Link>
-                  )}
-                  {user && (
-                    <Link href={`/${project?.slug}/competitive`}>
-                      <DropdownMenuItem className="flex items-start gap-3 py-3">
-                        <Target className="h-4 w-4 text-blue-600" />
+                      <DropdownMenuItem
+                        onSelect={() => {
+                          setShowPostForm(true);
+                        }}
+                        className="flex items-start gap-3 py-3"
+                      >
+                        <Plus className="h-4 w-4 text-blue-600" />
                         <div className="flex flex-col">
-                          <span className="text-sm font-medium text-gray-900">Competitive Intelligence</span>
+                          <span className="text-sm font-medium text-gray-900">Submit feedback</span>
                           <span className="text-xs text-gray-500">
-                            Track competitors, feature gaps, and strategic insights
+                            Share a new idea or report an issue
                           </span>
                         </div>
                       </DropdownMenuItem>
-                    </Link>
-                  )}
-                  {user && (
-                    <Link href={`/app/roadmap?projectId=${project?.id}`}>
-                      <DropdownMenuItem className="flex items-start gap-3 py-3">
-                        <Map className="h-4 w-4 text-indigo-600" />
-                        <div className="flex flex-col">
-                          <span className="text-sm font-medium text-gray-900">AI Roadmap Suggestions</span>
-                          <span className="text-xs text-gray-500">
-                            AI-powered roadmap based on feedback themes
-                          </span>
-                        </div>
-                      </DropdownMenuItem>
-                    </Link>
-                  )}
-                  {user && (
-<<<<<<< HEAD
-                    <Link href={`/${project?.slug}/hunter`}>
-                      <DropdownMenuItem className="flex items-start gap-3 py-3">
-                        <Brain className="h-4 w-4 text-blue-600" />
-                        <div className="flex flex-col">
-                          <span className="text-sm font-medium text-gray-900">AI Feedback Hunter</span>
-                          <span className="text-xs text-gray-500">
-                            Auto-discover feedback across Reddit, Twitter, HN, G2
-                          </span>
-                        </div>
-                      </DropdownMenuItem>
-                    </Link>
-                  )}
-=======
-                    <Link href={`/app/user-stories?projectId=${project?.id}`}>
-                      <DropdownMenuItem className="flex items-start gap-3 py-3">
-                        <FileText className="h-4 w-4 text-blue-600" />
-                        <div className="flex flex-col">
-                          <span className="text-sm font-medium text-gray-900">User Stories</span>
-                          <span className="text-xs text-gray-500">
-                            AI-generated sprint-ready stories from themes
->>>>>>> 9a86424c
-                          </span>
-                        </div>
-                      </DropdownMenuItem>
-                    </Link>
-                  )}
-                  {isOwnerOrAdmin && <DropdownMenuSeparator />}
-                  {isOwnerOrAdmin && project && (
-                    <DropdownMenuItem
-                      onSelect={() => {
-                        setShowFeedbackOnBehalfModal(true);
+                      {user && posts.length > 0 && (
+                        <Link href={`/${project?.slug}/ai-insights`}>
+                          <DropdownMenuItem className="flex items-start gap-3 py-3">
+                            <Sparkles className="h-4 w-4 text-purple-600" />
+                            <div className="flex flex-col">
+                              <span className="text-sm font-medium text-gray-900">AI Insights & Themes</span>
+                              <span className="text-xs text-gray-500">
+                                Discover themes, patterns, and sentiment
+                              </span>
+                            </div>
+                          </DropdownMenuItem>
+                        </Link>
+                      )}
+                      {user && (
+                        <Link href={`/${project?.slug}/competitive`}>
+                          <DropdownMenuItem className="flex items-start gap-3 py-3">
+                            <Target className="h-4 w-4 text-blue-600" />
+                            <div className="flex flex-col">
+                              <span className="text-sm font-medium text-gray-900">Competitive Intelligence</span>
+                              <span className="text-xs text-gray-500">
+                                Track competitors, feature gaps, and strategic insights
+                              </span>
+                            </div>
+                          </DropdownMenuItem>
+                        </Link>
+                      )}
+                      {user && (
+                        <Link href={`/app/roadmap?projectId=${project?.id}`}>
+                          <DropdownMenuItem className="flex items-start gap-3 py-3">
+                            <Map className="h-4 w-4 text-indigo-600" />
+                            <div className="flex flex-col">
+                              <span className="text-sm font-medium text-gray-900">AI Roadmap Suggestions</span>
+                              <span className="text-xs text-gray-500">
+                                AI-powered roadmap based on feedback themes
+                              </span>
+                            </div>
+                          </DropdownMenuItem>
+                        </Link>
+                      )}
+                      {user && (
+                        <Link href={`/${project?.slug}/hunter`}>
+                          <DropdownMenuItem className="flex items-start gap-3 py-3">
+                            <Brain className="h-4 w-4 text-blue-600" />
+                            <div className="flex flex-col">
+                              <span className="text-sm font-medium text-gray-900">AI Feedback Hunter</span>
+                              <span className="text-xs text-gray-500">
+                                Auto-discover feedback across Reddit, Twitter, HN, G2
+                              </span>
+                            </div>
+                          </DropdownMenuItem>
+                        </Link>
+                      )}
+                      {user && (
+                        <Link href={`/app/user-stories?projectId=${project?.id}`}>
+                          <DropdownMenuItem className="flex items-start gap-3 py-3">
+                            <FileText className="h-4 w-4 text-blue-600" />
+                            <div className="flex flex-col">
+                              <span className="text-sm font-medium text-gray-900">User Stories</span>
+                              <span className="text-xs text-gray-500">
+                                AI-generated sprint-ready stories from themes
+                              </span>
+                            </div>
+                          </DropdownMenuItem>
+                        </Link>
+                      )}
+
+                      {isOwnerOrAdmin && <DropdownMenuSeparator />}
+                      {isOwnerOrAdmin && project && (
+                        <DropdownMenuItem
+                          onSelect={() => {
+                            setShowFeedbackOnBehalfModal(true);
+                          }}
+                          className="flex items-start gap-3 py-3"
+                        >
+                          <FileText className="h-4 w-4 text-green-700" />
+                          <div className="flex flex-col">
+                            <span className="text-sm font-medium text-gray-900">Submit on behalf</span>
+                            <span className="text-xs text-gray-500">
+                              Record feedback you&apos;ve collected elsewhere
+                            </span>
+                          </div>
+                        </DropdownMenuItem>
+                      )}
+                      {isOwnerOrAdmin && (
+                        <DropdownMenuItem
+                          disabled={autoPrioritizing}
+                          onSelect={(event) => {
+                            event.preventDefault();
+                            if (!autoPrioritizing) {
+                              handleAutoPrioritize();
+                            }
+                          }}
+                          className="flex items-start gap-3 py-3"
+                        >
+                          {autoPrioritizing ? (
+                            <Loader2 className="h-4 w-4 animate-spin text-blue-600" />
+                          ) : (
+                            <Target className="h-4 w-4 text-blue-600" />
+                          )}
+                          <div className="flex flex-col">
+                            <span className="text-sm font-medium text-gray-900">Auto-prioritize</span>
+                            <span className="text-xs text-gray-500">
+                              Generate AI priority scores for the newest posts
+                            </span>
+                          </div>
+                        </DropdownMenuItem>
+                      )}
+                      {isOwnerOrAdmin && (
+                        <DropdownMenuItem
+                          disabled={autoCategorizing}
+                          onSelect={(event) => {
+                            event.preventDefault();
+                            if (!autoCategorizing) {
+                              handleAutoCategorize();
+                            }
+                          }}
+                          className="flex items-start gap-3 py-3"
+                        >
+                          {autoCategorizing ? (
+                            <Loader2 className="h-4 w-4 animate-spin text-indigo-600" />
+                          ) : (
+                            <Wand2 className="h-4 w-4 text-indigo-600" />
+                          )}
+                          <div className="flex flex-col">
+                            <span className="text-sm font-medium text-gray-900">Smart Categorize</span>
+                            <span className="text-xs text-gray-500">
+                              Let AI organize feedback by category
+                            </span>
+                          </div>
+                        </DropdownMenuItem>
+                      )}
+                      {isOwnerOrAdmin && (
+                        <DropdownMenuItem
+                          disabled={findingDuplicates}
+                          onSelect={(event) => {
+                            event.preventDefault();
+                            if (!findingDuplicates) {
+                              handleFindDuplicates();
+                            }
+                          }}
+                          className="flex items-start gap-3 py-3"
+                        >
+                          {findingDuplicates ? (
+                            <Loader2 className="h-4 w-4 animate-spin text-orange-600" />
+                          ) : (
+                            <GitMerge className="h-4 w-4 text-orange-600" />
+                          )}
+                          <div className="flex flex-col">
+                            <span className="text-sm font-medium text-gray-900">Find Duplicates</span>
+                            <span className="text-xs text-gray-500">
+                              AI scans for duplicate feedback and merges them
+                            </span>
+                          </div>
+                        </DropdownMenuItem>
+                      )}
+                      {isOwnerOrAdmin && (
+                        <DropdownMenuItem
+                          disabled={analyzingSentiment}
+                          onSelect={(event) => {
+                            event.preventDefault();
+                            if (!analyzingSentiment) {
+                              handleAnalyzeSentiment();
+                            }
+                          }}
+                          className="flex items-start gap-3 py-3"
+                        >
+                          {analyzingSentiment ? (
+                            <Loader2 className="h-4 w-4 animate-spin text-purple-600" />
+                          ) : (
+                            <Sparkles className="h-4 w-4 text-purple-600" />
+                          )}
+                          <div className="flex flex-col">
+                            <span className="text-sm font-medium text-gray-900">Analyze Sentiment</span>
+                            <span className="text-xs text-gray-500">
+                              AI analyzes emotional tone of recent feedback
+                            </span>
+                          </div>
+                        </DropdownMenuItem>
+                      )}
+                      {isOwnerOrAdmin && (
+                        <>
+                          <DropdownMenuSeparator />
+                          <DropdownMenuItem
+                            onSelect={(event) => {
+                              event.preventDefault();
+                              handleAdminExport();
+                            }}
+                            className="flex items-start gap-3 py-3"
+                          >
+                            <Download className="h-4 w-4 text-blue-600" />
+                            <div className="flex flex-col">
+                              <span className="text-sm font-medium text-gray-900">Export data</span>
+                              <span className="text-xs text-gray-500">
+                                Download feedback to Excel or CSV
+                              </span>
+                            </div>
+                          </DropdownMenuItem>
+                        </>
+                      )}
+                    </DropdownMenuContent>
+                  </DropdownMenu>
+
+                  {/* Share modal portal */}
+                  {showShareModal && typeof window !== 'undefined' && (
+                    <div
+                      style={{
+                        position: 'fixed',
+                        top: 0,
+                        left: 0,
+                        right: 0,
+                        bottom: 0,
+                        backgroundColor: 'rgba(0, 0, 0, 0.9)',
+                        zIndex: 99999999,
+                        display: 'block',
+                        padding: '0',
+                        overflow: 'auto'
                       }}
-                      className="flex items-start gap-3 py-3"
-                    >
-                      <FileText className="h-4 w-4 text-green-700" />
-                      <div className="flex flex-col">
-                        <span className="text-sm font-medium text-gray-900">Submit on behalf</span>
-                        <span className="text-xs text-gray-500">
-                          Record feedback you&apos;ve collected elsewhere
-                        </span>
-                      </div>
-                    </DropdownMenuItem>
-                  )}
-                  {isOwnerOrAdmin && (
-                    <DropdownMenuItem
-                      disabled={autoPrioritizing}
-                      onSelect={(event) => {
-                        event.preventDefault();
-                        if (!autoPrioritizing) {
-                          handleAutoPrioritize();
+                      onClick={(e) => {
+                        if (e.target === e.currentTarget) {
+                          setShowShareModal(false);
                         }
                       }}
-                      className="flex items-start gap-3 py-3"
                     >
-                      {autoPrioritizing ? (
-                        <Loader2 className="h-4 w-4 animate-spin text-blue-600" />
-                      ) : (
-                        <Target className="h-4 w-4 text-blue-600" />
-                      )}
-                      <div className="flex flex-col">
-                        <span className="text-sm font-medium text-gray-900">Auto-prioritize</span>
-                        <span className="text-xs text-gray-500">
-                          Generate AI priority scores for the newest posts
-                        </span>
-                      </div>
-                    </DropdownMenuItem>
-                  )}
-                  {isOwnerOrAdmin && (
-                    <DropdownMenuItem
-                      disabled={autoCategorizing}
-                      onSelect={(event) => {
-                        event.preventDefault();
-                        if (!autoCategorizing) {
-                          handleAutoCategorize();
-                        }
-                      }}
-                      className="flex items-start gap-3 py-3"
-                    >
-                      {autoCategorizing ? (
-                        <Loader2 className="h-4 w-4 animate-spin text-indigo-600" />
-                      ) : (
-                        <Wand2 className="h-4 w-4 text-indigo-600" />
-                      )}
-                      <div className="flex flex-col">
-                        <span className="text-sm font-medium text-gray-900">Smart Categorize</span>
-                        <span className="text-xs text-gray-500">
-                          Let AI organize feedback by category
-                        </span>
-                      </div>
-                    </DropdownMenuItem>
-                  )}
-                  {isOwnerOrAdmin && (
-                    <DropdownMenuItem
-                      disabled={findingDuplicates}
-                      onSelect={(event) => {
-                        event.preventDefault();
-                        if (!findingDuplicates) {
-                          handleFindDuplicates();
-                        }
-                      }}
-                      className="flex items-start gap-3 py-3"
-                    >
-                      {findingDuplicates ? (
-                        <Loader2 className="h-4 w-4 animate-spin text-orange-600" />
-                      ) : (
-                        <GitMerge className="h-4 w-4 text-orange-600" />
-                      )}
-                      <div className="flex flex-col">
-                        <span className="text-sm font-medium text-gray-900">Find Duplicates</span>
-                        <span className="text-xs text-gray-500">
-                          AI scans for duplicate feedback and merges them
-                        </span>
-                      </div>
-                    </DropdownMenuItem>
-                  )}
-                  {isOwnerOrAdmin && (
-                    <DropdownMenuItem
-                      disabled={analyzingSentiment}
-                      onSelect={(event) => {
-                        event.preventDefault();
-                        if (!analyzingSentiment) {
-                          handleAnalyzeSentiment();
-                        }
-                      }}
-                      className="flex items-start gap-3 py-3"
-                    >
-                      {analyzingSentiment ? (
-                        <Loader2 className="h-4 w-4 animate-spin text-purple-600" />
-                      ) : (
-                        <Sparkles className="h-4 w-4 text-purple-600" />
-                      )}
-                      <div className="flex flex-col">
-                        <span className="text-sm font-medium text-gray-900">Analyze Sentiment</span>
-                        <span className="text-xs text-gray-500">
-                          AI analyzes emotional tone of recent feedback
-                        </span>
-                      </div>
-                    </DropdownMenuItem>
-                  )}
-                  {isOwnerOrAdmin && (
-                    <>
-                      <DropdownMenuSeparator />
-                      <DropdownMenuItem
-                        onSelect={(event) => {
-                          event.preventDefault();
-                          handleAdminExport();
+                      <div
+                        style={{
+                          backgroundColor: 'white',
+                          borderRadius: '12px',
+                          boxShadow: '0 25px 50px rgba(0, 0, 0, 0.25)',
+                          maxWidth: '800px',
+                          width: '90%',
+                          maxHeight: '90vh',
+                          overflow: 'hidden',
+                          position: 'relative',
+                          margin: '50px auto'
                         }}
-                        className="flex items-start gap-3 py-3"
+                        onClick={(e) => e.stopPropagation()}
                       >
-                        <Download className="h-4 w-4 text-blue-600" />
-                        <div className="flex flex-col">
-                          <span className="text-sm font-medium text-gray-900">Export data</span>
-                          <span className="text-xs text-gray-500">
-                            Download feedback to Excel or CSV
-                          </span>
+                        <div style={{ padding: '20px', borderBottom: '1px solid #e5e7eb', display: 'flex', justifyContent: 'space-between', alignItems: 'center' }}>
+                          <h2 style={{ fontSize: '18px', fontWeight: '600', margin: 0 }}>Share {project?.name} Board</h2>
+                          <button
+                            onClick={() => setShowShareModal(false)}
+                            style={{ background: 'none', border: 'none', fontSize: '20px', cursor: 'pointer', color: '#6b7280' }}
+                          >
+                            ×
+                          </button>
                         </div>
-                      </DropdownMenuItem>
-                    </>
-                  )}
-                </DropdownMenuContent>
-              </DropdownMenu>
-
-              {/* Share modal portal */}
-              {showShareModal && typeof window !== 'undefined' && (
-                <div 
-                  style={{
-                    position: 'fixed',
-                    top: 0,
-                    left: 0,
-                    right: 0,
-                    bottom: 0,
-                    backgroundColor: 'rgba(0, 0, 0, 0.9)',
-                    zIndex: 99999999,
-                    display: 'block',
-                    padding: '0',
-                    overflow: 'auto'
-                  }}
-                  onClick={(e) => {
-                    if (e.target === e.currentTarget) {
-                      setShowShareModal(false);
-                    }
-                  }}
-                >
-                  <div 
-                    style={{
-                      backgroundColor: 'white',
-                      borderRadius: '12px',
-                      boxShadow: '0 25px 50px rgba(0, 0, 0, 0.25)',
-                      maxWidth: '800px',
-                      width: '90%',
-                      maxHeight: '90vh',
-                      overflow: 'hidden',
-                      position: 'relative',
-                      margin: '50px auto'
-                    }}
-                    onClick={(e) => e.stopPropagation()}
-                  >
-                    <div style={{ padding: '20px', borderBottom: '1px solid #e5e7eb', display: 'flex', justifyContent: 'space-between', alignItems: 'center' }}>
-                      <h2 style={{ fontSize: '18px', fontWeight: '600', margin: 0 }}>Share {project?.name} Board</h2>
-                      <button 
-                        onClick={() => setShowShareModal(false)}
-                        style={{ background: 'none', border: 'none', fontSize: '20px', cursor: 'pointer', color: '#6b7280' }}
-                      >
-                        ×
-                      </button>
-                    </div>
-                    <div style={{ padding: '20px', maxHeight: 'calc(90vh - 80px)', overflowY: 'auto' }}>
-                      {project && (
-                        <BoardShare
-                          projectSlug={params?.slug as string}
-                          projectName={project.name}
-                          boardUrl={`${window.location.origin}/${params?.slug}/board`}
-                          isPublic={true}
-                        />
-                      )}
-                    </div>
-                  </div>
-                </div>
-              )}
-              
-              {/* Feedback export modal trigger (hidden for admins) */}
-              <FeedbackExport
-                projectSlug={params?.slug as string}
-                projectName={project?.name || ''}
-                hideTriggerButton={isOwnerOrAdmin}
-                registerTrigger={registerExportTrigger}
-              />
-              
-              {/* Roadmap Button - Visible on all devices */}
-              <Link href={`/${params?.slug}/roadmap`}>
-                <Button variant="outline" className="flex items-center gap-1 min-touch-target tap-highlight-transparent">
-                  <Map className="w-4 h-4" />
-                  <span className="hidden md:inline">Roadmap</span>
-                </Button>
-              </Link>
-
-              {/* User Stories Button - Visible for logged-in users */}
-              {user && project && (
-                <Link href={`/app/user-stories?projectId=${project.id}`}>
-                  <Button variant="outline" className="flex items-center gap-1 min-touch-target tap-highlight-transparent bg-blue-50 hover:bg-blue-100 border-blue-200">
-                    <FileText className="w-4 h-4 text-blue-600" />
-                    <span className="hidden md:inline">User Stories</span>
-                  </Button>
-                </Link>
-              )}
-
-              {/* Settings Button - Visible for logged-in users on all devices */}
-              {user && (
-                <Link href={`/${params?.slug}/settings`}>
-                  <Button variant="outline" className="flex items-center gap-1 min-touch-target tap-highlight-transparent">
-                    <Settings className="w-4 h-4" />
-                    <span className="hidden md:inline">Settings</span>
-                  </Button>
-                </Link>
-              )}
-              
-            </div>
-          </div>
-        </div>
-
-        {/* Welcome Message */}
-        {board?.welcome_message && (
-          <div className="bg-blue-50 border border-blue-200 rounded-lg p-4 mb-4 sm:mb-6">
-            <p className="text-sm sm:text-base text-blue-900 whitespace-pre-wrap">
-              {board.welcome_message}
-            </p>
-          </div>
-        )}
-
-        {/* Filters and Search */}
-        <div className="bg-white rounded-lg shadow-sm border p-3 sm:p-4 mb-4 sm:mb-6">
-          {/* Mobile Filter Toggle */}
-          <div className="lg:hidden mb-3">
-            <Button
-              variant="outline"
-              onClick={() => setShowMobileFilters(!showMobileFilters)}
-              className="w-full justify-between min-touch-target"
-            >
-              <span>Filters & Search</span>
-              <ChevronRight className={`h-4 w-4 transition-transform ${showMobileFilters ? 'rotate-90' : ''}`} />
-            </Button>
-          </div>
-          
-          <div className={`grid grid-cols-1 sm:grid-cols-2 lg:grid-cols-4 gap-3 sm:gap-4 ${showMobileFilters ? 'block' : 'hidden lg:grid'}`}>
-            {/* Search */}
-            <div className="relative">
-              <Search className="absolute left-3 top-1/2 transform -translate-y-1/2 text-gray-400 w-4 h-4 pointer-events-none" />
-              <Input
-                placeholder="Search feedback..."
-                value={searchTerm}
-                onChange={(e) => handleSearchChange(e.target.value)}
-                className="pl-10 min-touch-target text-base"
-                type="search"
-              />
-            </div>
-
-            {/* Category Filter */}
-            <Select value={categoryFilter} onValueChange={handleCategoryFilterChange}>
-              <SelectTrigger className="min-touch-target">
-                <SelectValue placeholder="Filter by category" />
-              </SelectTrigger>
-              <SelectContent>
-                <SelectItem value="all">
-                  <div className="flex items-center gap-2">
-                    <span>📋</span>
-                    <span>All Categories</span>
-                    <span className="text-gray-500 text-sm">({Object.values(categoryCounts).reduce((a, b) => a + b, 0)})</span>
-                  </div>
-                </SelectItem>
-                {Object.entries(categoryConfig).map(([category, config]) => (
-                  <SelectItem key={category} value={category}>
-                    <div className="flex items-center gap-2">
-                      <span>{config.icon}</span>
-                      <span>{category}</span>
-                      <span className="text-gray-500 text-sm">({categoryCounts[category] || 0})</span>
-                    </div>
-                  </SelectItem>
-                ))}
-              </SelectContent>
-            </Select>
-
-            {/* Status Filter */}
-            <Select value={statusFilter} onValueChange={handleStatusFilterChange}>
-              <SelectTrigger className="min-touch-target">
-                <SelectValue placeholder="Filter by status" />
-              </SelectTrigger>
-              <SelectContent>
-                <SelectItem value="all">All Status</SelectItem>
-                <SelectItem value="open">Open</SelectItem>
-                <SelectItem value="planned">Planned</SelectItem>
-                <SelectItem value="in_progress">In Progress</SelectItem>
-                <SelectItem value="done">Done</SelectItem>
-                <SelectItem value="declined">Declined</SelectItem>
-              </SelectContent>
-            </Select>
-
-            {/* Sort */}
-            <Select value={sortBy} onValueChange={handleSortChange}>
-              <SelectTrigger className="min-touch-target">
-                <SelectValue placeholder="Sort by" />
-              </SelectTrigger>
-              <SelectContent>
-                <SelectItem value="votes">Most Votes</SelectItem>
-                <SelectItem value="newest">Newest</SelectItem>
-                <SelectItem value="oldest">Oldest</SelectItem>
-              </SelectContent>
-            </Select>
-          </div>
-        </div>
-
-        {/* Debug AI Features - Only show when DEBUG_AI_FEATURES is enabled */}
-        {process.env.NEXT_PUBLIC_DEBUG_AI_FEATURES === 'true' && (
-          <DebugAIFeatures projectSlug={params?.slug as string} />
-        )}
-
-        {/* Sentiment Analysis Dashboard - Only show for project owners/admins */}
-        {isOwnerOrAdmin && project && (
-          <div className="mb-6">
-            <div className="flex items-center gap-2 mb-4">
-              <Sparkles className="w-5 h-5 text-purple-600" />
-              <h2 className="text-xl font-bold text-gray-900">Sentiment Analysis</h2>
-              <Badge variant="outline" className="bg-purple-50 text-purple-700 border-purple-200">
-                AI-Powered
-              </Badge>
-            </div>
-            <div className="grid grid-cols-1 lg:grid-cols-2 gap-4">
-              <SentimentWidget
-                projectId={project.id}
-                defaultTimeRange={30}
-                onFilterChange={handleSentimentFilterChange}
-              />
-              <SentimentTrendChart
-                projectId={project.id}
-                defaultTimeRange={30}
-              />
-            </div>
-            {sentimentFilter && (
-              <div className="mt-4 p-3 bg-purple-50 border border-purple-200 rounded-lg flex items-center justify-between">
-                <div className="flex items-center gap-2">
-                  <span className="text-sm text-purple-900">
-                    Filtering by sentiment: <strong className="capitalize">{sentimentFilter}</strong>
-                  </span>
-                </div>
-                <Button
-                  variant="ghost"
-                  size="sm"
-                  onClick={() => handleSentimentFilterChange(null)}
-                  className="text-purple-700 hover:text-purple-900"
-                >
-                  <X className="w-4 h-4 mr-1" />
-                  Clear Filter
-                </Button>
-              </div>
-            )}
-          </div>
-        )}
-
-        {/* Posts List */}
-        <div className="space-y-4">
-          {filteredPosts.length === 0 ? (
-            <div className="text-center py-12">
-              <div className="max-w-md mx-auto">
-                <div className="w-16 h-16 bg-gray-100 rounded-full flex items-center justify-center mx-auto mb-4">
-                  <MessageSquare className="w-8 h-8 text-gray-400" />
-                </div>
-                <h3 className="text-lg font-medium text-gray-900 mb-2">
-                  No feedback yet
-                </h3>
-                <p className="text-gray-600 mb-4">
-                  Be the first to share your ideas and help shape the future of this product.
-                </p>
-                <Button 
-                  onClick={() => setShowPostForm(true)}
-                  className="bg-blue-600 hover:bg-blue-700"
-                >
-                  <Plus className="w-4 h-4 mr-2" />
-                  Submit First Feedback
-                </Button>
-              </div>
-            </div>
-          ) : (
-            filteredPosts.map((post) => {
-              const priorityLevelLabel = getPriorityLevelLabel(post.priority_score);
-              const priorityBadgeClass = priorityLevelLabel
-                ? PRIORITY_LEVEL_STYLES[priorityLevelLabel] || PRIORITY_LEVEL_STYLES.Low
-                : '';
-              const priorityReasonDescription = post.priority_reason
-                ? post.priority_reason.replace(/^[^:]+:\s*/, '')
-                : null;
-              const priorityScoreDisplay = typeof post.priority_score === 'number'
-                ? post.priority_score.toFixed(1)
-                : null;
-              const priorityAnalyzedOn = post.ai_analyzed_at
-                ? new Date(post.ai_analyzed_at).toLocaleDateString('en-US', {
-                    month: 'short',
-                    day: 'numeric',
-                    year: 'numeric',
-                  })
-                : null;
-              const priorityIndexDisplay = typeof post.total_priority_score === 'number'
-                ? post.total_priority_score
-                : null;
-              const hasAISuggestion = Boolean(post.ai_analyzed_at);
-              const isPriorityExpanded = expandedPriorityCards[post.id] ?? false;
-              const summaryMessage = priorityLevelLabel
-                ? `Suggested: ${priorityLevelLabel}`
-                : 'AI-generated planning guidance';
-              const summaryScoreDisplay = hasAISuggestion && priorityScoreDisplay ? `${priorityScoreDisplay}/10` : null;
-              const hasMergedDuplicates = (post.mergedDuplicateCount ?? 0) > 0;
-
-              return (
-              <Card 
-                key={post.id} 
-                className="hover:shadow-md transition-shadow cursor-pointer"
-                onClick={() => router.push(`/${params?.slug}/post/${post.id}`)}
-              >
-                <CardContent className="p-6">
-                  <div className="flex items-start gap-4">
-                    {/* Vote Button */}
-                    <div className="flex flex-col items-center" onClick={(e) => e.stopPropagation()}>
-                      <VoteButton
-                        postId={post.id}
-                        initialVoteCount={post.vote_count}
-                        initialUserVoted={post.user_voted}
-                        onVoteChange={(newCount, userVoted) => {
-                          // Update the post in the local state
-                          setPosts(prev => prev.map(p => 
-                            p.id === post.id 
-                              ? { ...p, vote_count: newCount, user_voted: userVoted }
-                              : p
-                          ));
-                        }}
-                        onShowNotification={(message, type) => {
-                          if (type === 'success') {
-                            toast.success(message);
-                          } else if (type === 'error') {
-                            toast.error(message);
-                          } else {
-                            toast.info(message);
-                          }
-                        }}
-                        size="md"
-                        variant="default"
-                      />
-                    </div>
-
-                    {/* Post Content */}
-                    <div className="flex-1 min-w-0">
-                      <div className="flex items-start justify-between gap-4 mb-2">
-                        <h3 className="text-lg font-semibold text-gray-900 line-clamp-2">
-                          {post.title}
-                        </h3>
-                        <div className="flex items-center gap-2 flex-shrink-0">
-                          <Badge
-                            variant="outline"
-                            className={statusConfig[post.status].color}
-                          >
-                            {statusConfig[post.status].label}
-                          </Badge>
-                          {hasMergedDuplicates && (
-                            <Badge
-                              variant="outline"
-                              className="border-orange-300 bg-orange-50 text-orange-700"
-                            >
-                              {post.mergedDuplicateCount} merged
-                            </Badge>
-                          )}
-                          {isOwnerOrAdmin && (
-                            <Button
-                              variant="ghost"
-                              size="sm"
-                              onClick={(e) => {
-                                e.stopPropagation();
-                                handleDeletePost(post.id);
-                              }}
-                              className="text-red-600 hover:text-red-700 hover:bg-red-50 p-1 h-auto"
-                              title="Delete post"
-                            >
-                              <Trash2 className="w-4 h-4" />
-                            </Button>
+                        <div style={{ padding: '20px', maxHeight: 'calc(90vh - 80px)', overflowY: 'auto' }}>
+                          {project && (
+                            <BoardShare
+                              projectSlug={params?.slug as string}
+                              projectName={project.name}
+                              boardUrl={`${window.location.origin}/${params?.slug}/board`}
+                              isPublic={true}
+                            />
                           )}
                         </div>
                       </div>
-
-                      {/* AI Category Badge */}
-                      {post.category && (
-                        <div className="mb-2">
-                          <CategoryBadge 
-                            category={post.category} 
-                            aiCategorized={post.ai_categorized}
-                            confidence={post.ai_confidence}
-                            size="sm"
-                          />
+                    </div>
+                  )}
+
+                  {/* Feedback export modal trigger (hidden for admins) */}
+                  <FeedbackExport
+                    projectSlug={params?.slug as string}
+                    projectName={project?.name || ''}
+                    hideTriggerButton={isOwnerOrAdmin}
+                    registerTrigger={registerExportTrigger}
+                  />
+
+                  {/* Roadmap Button - Visible on all devices */}
+                  <Link href={`/${params?.slug}/roadmap`}>
+                    <Button variant="outline" className="flex items-center gap-1 min-touch-target tap-highlight-transparent">
+                      <Map className="w-4 h-4" />
+                      <span className="hidden md:inline">Roadmap</span>
+                    </Button>
+                  </Link>
+
+                  {/* User Stories Button - Visible for logged-in users */}
+                  {user && project && (
+                    <Link href={`/app/user-stories?projectId=${project.id}`}>
+                      <Button variant="outline" className="flex items-center gap-1 min-touch-target tap-highlight-transparent bg-blue-50 hover:bg-blue-100 border-blue-200">
+                        <FileText className="w-4 h-4 text-blue-600" />
+                        <span className="hidden md:inline">User Stories</span>
+                      </Button>
+                    </Link>
+                  )}
+
+                  {/* Settings Button - Visible for logged-in users on all devices */}
+                  {user && (
+                    <Link href={`/${params?.slug}/settings`}>
+                      <Button variant="outline" className="flex items-center gap-1 min-touch-target tap-highlight-transparent">
+                        <Settings className="w-4 h-4" />
+                        <span className="hidden md:inline">Settings</span>
+                      </Button>
+                    </Link>
+                  )}
+
+                </div>
+              </div>
+            </div >
+
+            {/* Welcome Message */}
+            {
+              board?.welcome_message && (
+                <div className="bg-blue-50 border border-blue-200 rounded-lg p-4 mb-4 sm:mb-6">
+                  <p className="text-sm sm:text-base text-blue-900 whitespace-pre-wrap">
+                    {board.welcome_message}
+                  </p>
+                </div>
+              )
+            }
+
+            {/* Filters and Search */}
+            <div className="bg-white rounded-lg shadow-sm border p-3 sm:p-4 mb-4 sm:mb-6">
+              {/* Mobile Filter Toggle */}
+              <div className="lg:hidden mb-3">
+                <Button
+                  variant="outline"
+                  onClick={() => setShowMobileFilters(!showMobileFilters)}
+                  className="w-full justify-between min-touch-target"
+                >
+                  <span>Filters & Search</span>
+                  <ChevronRight className={`h-4 w-4 transition-transform ${showMobileFilters ? 'rotate-90' : ''}`} />
+                </Button>
+              </div>
+
+              <div className={`grid grid-cols-1 sm:grid-cols-2 lg:grid-cols-4 gap-3 sm:gap-4 ${showMobileFilters ? 'block' : 'hidden lg:grid'}`}>
+                {/* Search */}
+                <div className="relative">
+                  <Search className="absolute left-3 top-1/2 transform -translate-y-1/2 text-gray-400 w-4 h-4 pointer-events-none" />
+                  <Input
+                    placeholder="Search feedback..."
+                    value={searchTerm}
+                    onChange={(e) => handleSearchChange(e.target.value)}
+                    className="pl-10 min-touch-target text-base"
+                    type="search"
+                  />
+                </div>
+
+                {/* Category Filter */}
+                <Select value={categoryFilter} onValueChange={handleCategoryFilterChange}>
+                  <SelectTrigger className="min-touch-target">
+                    <SelectValue placeholder="Filter by category" />
+                  </SelectTrigger>
+                  <SelectContent>
+                    <SelectItem value="all">
+                      <div className="flex items-center gap-2">
+                        <span>📋</span>
+                        <span>All Categories</span>
+                        <span className="text-gray-500 text-sm">({Object.values(categoryCounts).reduce((a, b) => a + b, 0)})</span>
+                      </div>
+                    </SelectItem>
+                    {Object.entries(categoryConfig).map(([category, config]) => (
+                      <SelectItem key={category} value={category}>
+                        <div className="flex items-center gap-2">
+                          <span>{config.icon}</span>
+                          <span>{category}</span>
+                          <span className="text-gray-500 text-sm">({categoryCounts[category] || 0})</span>
                         </div>
-                      )}
-
-                      {hasAISuggestion && (
-                        <div className="mb-3">
-                          <button
-                            type="button"
-                            onClick={(e) => {
-                              e.stopPropagation();
-                              togglePriorityDetails(post.id);
-                            }}
-                            className="flex w-full items-center gap-3 rounded-lg border border-blue-100 bg-blue-50/70 px-3 py-2 text-left transition hover:border-blue-200 focus:outline-none focus:ring-2 focus:ring-blue-200"
-                          >
-                            <Badge
-                              variant="outline"
-                              className="border-blue-200 bg-white/70 text-[10px] font-semibold uppercase tracking-wide text-blue-700"
-                            >
-                              AI Suggestion
-                            </Badge>
-                            <span className="text-xs sm:text-sm text-gray-700">
-                              {summaryMessage} <span className="font-medium text-gray-800">(guidance)</span>
-                            </span>
-                            {summaryScoreDisplay && (
-                              <span className="ml-auto text-xs font-semibold text-gray-700">
-                                {summaryScoreDisplay}
-                              </span>
-                            )}
-                            <ChevronDown
-                              className={`h-4 w-4 text-gray-500 transition-transform ${isPriorityExpanded ? 'rotate-180' : ''}`}
+                      </SelectItem>
+                    ))}
+                  </SelectContent>
+                </Select>
+
+                {/* Status Filter */}
+                <Select value={statusFilter} onValueChange={handleStatusFilterChange}>
+                  <SelectTrigger className="min-touch-target">
+                    <SelectValue placeholder="Filter by status" />
+                  </SelectTrigger>
+                  <SelectContent>
+                    <SelectItem value="all">All Status</SelectItem>
+                    <SelectItem value="open">Open</SelectItem>
+                    <SelectItem value="planned">Planned</SelectItem>
+                    <SelectItem value="in_progress">In Progress</SelectItem>
+                    <SelectItem value="done">Done</SelectItem>
+                    <SelectItem value="declined">Declined</SelectItem>
+                  </SelectContent>
+                </Select>
+
+                {/* Sort */}
+                <Select value={sortBy} onValueChange={handleSortChange}>
+                  <SelectTrigger className="min-touch-target">
+                    <SelectValue placeholder="Sort by" />
+                  </SelectTrigger>
+                  <SelectContent>
+                    <SelectItem value="votes">Most Votes</SelectItem>
+                    <SelectItem value="newest">Newest</SelectItem>
+                    <SelectItem value="oldest">Oldest</SelectItem>
+                  </SelectContent>
+                </Select>
+              </div>
+            </div>
+
+            {/* Debug AI Features - Only show when DEBUG_AI_FEATURES is enabled */}
+            {
+              process.env.NEXT_PUBLIC_DEBUG_AI_FEATURES === 'true' && (
+                <DebugAIFeatures projectSlug={params?.slug as string} />
+              )
+            }
+
+            {/* Sentiment Analysis Dashboard - Only show for project owners/admins */}
+            {
+              isOwnerOrAdmin && project && (
+                <div className="mb-6">
+                  <div className="flex items-center gap-2 mb-4">
+                    <Sparkles className="w-5 h-5 text-purple-600" />
+                    <h2 className="text-xl font-bold text-gray-900">Sentiment Analysis</h2>
+                    <Badge variant="outline" className="bg-purple-50 text-purple-700 border-purple-200">
+                      AI-Powered
+                    </Badge>
+                  </div>
+                  <div className="grid grid-cols-1 lg:grid-cols-2 gap-4">
+                    <SentimentWidget
+                      projectId={project.id}
+                      defaultTimeRange={30}
+                      onFilterChange={handleSentimentFilterChange}
+                    />
+                    <SentimentTrendChart
+                      projectId={project.id}
+                      defaultTimeRange={30}
+                    />
+                  </div>
+                  {sentimentFilter && (
+                    <div className="mt-4 p-3 bg-purple-50 border border-purple-200 rounded-lg flex items-center justify-between">
+                      <div className="flex items-center gap-2">
+                        <span className="text-sm text-purple-900">
+                          Filtering by sentiment: <strong className="capitalize">{sentimentFilter}</strong>
+                        </span>
+                      </div>
+                      <Button
+                        variant="ghost"
+                        size="sm"
+                        onClick={() => handleSentimentFilterChange(null)}
+                        className="text-purple-700 hover:text-purple-900"
+                      >
+                        <X className="w-4 h-4 mr-1" />
+                        Clear Filter
+                      </Button>
+                    </div>
+                  )}
+                </div>
+              )
+            }
+
+            {/* Posts List */}
+            <div className="space-y-4">
+              {filteredPosts.length === 0 ? (
+                <div className="text-center py-12">
+                  <div className="max-w-md mx-auto">
+                    <div className="w-16 h-16 bg-gray-100 rounded-full flex items-center justify-center mx-auto mb-4">
+                      <MessageSquare className="w-8 h-8 text-gray-400" />
+                    </div>
+                    <h3 className="text-lg font-medium text-gray-900 mb-2">
+                      No feedback yet
+                    </h3>
+                    <p className="text-gray-600 mb-4">
+                      Be the first to share your ideas and help shape the future of this product.
+                    </p>
+                    <Button
+                      onClick={() => setShowPostForm(true)}
+                      className="bg-blue-600 hover:bg-blue-700"
+                    >
+                      <Plus className="w-4 h-4 mr-2" />
+                      Submit First Feedback
+                    </Button>
+                  </div>
+                </div>
+              ) : (
+                filteredPosts.map((post) => {
+                  const priorityLevelLabel = getPriorityLevelLabel(post.priority_score);
+                  const priorityBadgeClass = priorityLevelLabel
+                    ? PRIORITY_LEVEL_STYLES[priorityLevelLabel] || PRIORITY_LEVEL_STYLES.Low
+                    : '';
+                  const priorityReasonDescription = post.priority_reason
+                    ? post.priority_reason.replace(/^[^:]+:\s*/, '')
+                    : null;
+                  const priorityScoreDisplay = typeof post.priority_score === 'number'
+                    ? post.priority_score.toFixed(1)
+                    : null;
+                  const priorityAnalyzedOn = post.ai_analyzed_at
+                    ? new Date(post.ai_analyzed_at).toLocaleDateString('en-US', {
+                      month: 'short',
+                      day: 'numeric',
+                      year: 'numeric',
+                    })
+                    : null;
+                  const priorityIndexDisplay = typeof post.total_priority_score === 'number'
+                    ? post.total_priority_score
+                    : null;
+                  const hasAISuggestion = Boolean(post.ai_analyzed_at);
+                  const isPriorityExpanded = expandedPriorityCards[post.id] ?? false;
+                  const summaryMessage = priorityLevelLabel
+                    ? `Suggested: ${priorityLevelLabel}`
+                    : 'AI-generated planning guidance';
+                  const summaryScoreDisplay = hasAISuggestion && priorityScoreDisplay ? `${priorityScoreDisplay}/10` : null;
+                  const hasMergedDuplicates = (post.mergedDuplicateCount ?? 0) > 0;
+
+                  return (
+                    <Card
+                      key={post.id}
+                      className="hover:shadow-md transition-shadow cursor-pointer"
+                      onClick={() => router.push(`/${params?.slug}/post/${post.id}`)}
+                    >
+                      <CardContent className="p-6">
+                        <div className="flex items-start gap-4">
+                          {/* Vote Button */}
+                          <div className="flex flex-col items-center" onClick={(e) => e.stopPropagation()}>
+                            <VoteButton
+                              postId={post.id}
+                              initialVoteCount={post.vote_count}
+                              initialUserVoted={post.user_voted}
+                              onVoteChange={(newCount, userVoted) => {
+                                // Update the post in the local state
+                                setPosts(prev => prev.map(p =>
+                                  p.id === post.id
+                                    ? { ...p, vote_count: newCount, user_voted: userVoted }
+                                    : p
+                                ));
+                              }}
+                              onShowNotification={(message, type) => {
+                                if (type === 'success') {
+                                  toast.success(message);
+                                } else if (type === 'error') {
+                                  toast.error(message);
+                                } else {
+                                  toast.info(message);
+                                }
+                              }}
+                              size="md"
+                              variant="default"
                             />
-                          </button>
-
-                          {isPriorityExpanded && (
-                            <div className="mt-2 rounded-lg border border-blue-200 bg-white p-3 text-xs text-gray-600 shadow-sm">
-                              <div className="flex items-center justify-between gap-3">
+                          </div>
+
+                          {/* Post Content */}
+                          <div className="flex-1 min-w-0">
+                            <div className="flex items-start justify-between gap-4 mb-2">
+                              <h3 className="text-lg font-semibold text-gray-900 line-clamp-2">
+                                {post.title}
+                              </h3>
+                              <div className="flex items-center gap-2 flex-shrink-0">
                                 <Badge
                                   variant="outline"
-                                  className={`flex items-center gap-1 text-[10px] font-semibold uppercase tracking-wide ${priorityBadgeClass || 'bg-gray-100 text-gray-700 border-gray-200'}`}
+                                  className={statusConfig[post.status].color}
                                 >
-                                  <Target className="h-3 w-3" />
-                                  {priorityLevelLabel || 'AI Planning Guidance'}
+                                  {statusConfig[post.status].label}
                                 </Badge>
-                                {priorityScoreDisplay && (
-                                  <span className="text-xs font-semibold text-gray-700">
-                                    {priorityScoreDisplay}
-                                    <span className="ml-1 text-[11px] font-normal text-gray-500">/10</span>
-                                  </span>
+                                {hasMergedDuplicates && (
+                                  <Badge
+                                    variant="outline"
+                                    className="border-orange-300 bg-orange-50 text-orange-700"
+                                  >
+                                    {post.mergedDuplicateCount} merged
+                                  </Badge>
+                                )}
+                                {isOwnerOrAdmin && (
+                                  <Button
+                                    variant="ghost"
+                                    size="sm"
+                                    onClick={(e) => {
+                                      e.stopPropagation();
+                                      handleDeletePost(post.id);
+                                    }}
+                                    className="text-red-600 hover:text-red-700 hover:bg-red-50 p-1 h-auto"
+                                    title="Delete post"
+                                  >
+                                    <Trash2 className="w-4 h-4" />
+                                  </Button>
                                 )}
                               </div>
-
-                              {priorityLevelLabel && (
-                                <p className="mt-2 text-xs text-gray-600">
-                                  Suggested scheduling: <span className="font-semibold text-gray-800">{priorityLevelLabel}</span>. Treat this as AI guidance and confirm with your roadmap before committing.
-                                </p>
-                              )}
-
-                              {priorityReasonDescription && (
-                                <p className="mt-2 text-xs text-gray-700">
-                                  {priorityReasonDescription}
-                                </p>
-                              )}
-
-                              {(priorityIndexDisplay !== null || priorityAnalyzedOn) && (
-                                <div className="mt-2 flex flex-wrap items-center gap-x-3 gap-y-1 text-[11px] text-gray-500">
-                                  {priorityIndexDisplay !== null && (
-                                    <span>Priority index {priorityIndexDisplay}</span>
+                            </div>
+
+                            {/* AI Category Badge */}
+                            {post.category && (
+                              <div className="mb-2">
+                                <CategoryBadge
+                                  category={post.category}
+                                  aiCategorized={post.ai_categorized}
+                                  confidence={post.ai_confidence}
+                                  size="sm"
+                                />
+                              </div>
+                            )}
+
+                            {hasAISuggestion && (
+                              <div className="mb-3">
+                                <button
+                                  type="button"
+                                  onClick={(e) => {
+                                    e.stopPropagation();
+                                    togglePriorityDetails(post.id);
+                                  }}
+                                  className="flex w-full items-center gap-3 rounded-lg border border-blue-100 bg-blue-50/70 px-3 py-2 text-left transition hover:border-blue-200 focus:outline-none focus:ring-2 focus:ring-blue-200"
+                                >
+                                  <Badge
+                                    variant="outline"
+                                    className="border-blue-200 bg-white/70 text-[10px] font-semibold uppercase tracking-wide text-blue-700"
+                                  >
+                                    AI Suggestion
+                                  </Badge>
+                                  <span className="text-xs sm:text-sm text-gray-700">
+                                    {summaryMessage} <span className="font-medium text-gray-800">(guidance)</span>
+                                  </span>
+                                  {summaryScoreDisplay && (
+                                    <span className="ml-auto text-xs font-semibold text-gray-700">
+                                      {summaryScoreDisplay}
+                                    </span>
                                   )}
-                                  {priorityAnalyzedOn && (
-                                    <span>Updated {priorityAnalyzedOn}</span>
-                                  )}
+                                  <ChevronDown
+                                    className={`h-4 w-4 text-gray-500 transition-transform ${isPriorityExpanded ? 'rotate-180' : ''}`}
+                                  />
+                                </button>
+
+                                {isPriorityExpanded && (
+                                  <div className="mt-2 rounded-lg border border-blue-200 bg-white p-3 text-xs text-gray-600 shadow-sm">
+                                    <div className="flex items-center justify-between gap-3">
+                                      <Badge
+                                        variant="outline"
+                                        className={`flex items-center gap-1 text-[10px] font-semibold uppercase tracking-wide ${priorityBadgeClass || 'bg-gray-100 text-gray-700 border-gray-200'}`}
+                                      >
+                                        <Target className="h-3 w-3" />
+                                        {priorityLevelLabel || 'AI Planning Guidance'}
+                                      </Badge>
+                                      {priorityScoreDisplay && (
+                                        <span className="text-xs font-semibold text-gray-700">
+                                          {priorityScoreDisplay}
+                                          <span className="ml-1 text-[11px] font-normal text-gray-500">/10</span>
+                                        </span>
+                                      )}
+                                    </div>
+
+                                    {priorityLevelLabel && (
+                                      <p className="mt-2 text-xs text-gray-600">
+                                        Suggested scheduling: <span className="font-semibold text-gray-800">{priorityLevelLabel}</span>. Treat this as AI guidance and confirm with your roadmap before committing.
+                                      </p>
+                                    )}
+
+                                    {priorityReasonDescription && (
+                                      <p className="mt-2 text-xs text-gray-700">
+                                        {priorityReasonDescription}
+                                      </p>
+                                    )}
+
+                                    {(priorityIndexDisplay !== null || priorityAnalyzedOn) && (
+                                      <div className="mt-2 flex flex-wrap items-center gap-x-3 gap-y-1 text-[11px] text-gray-500">
+                                        {priorityIndexDisplay !== null && (
+                                          <span>Priority index {priorityIndexDisplay}</span>
+                                        )}
+                                        {priorityAnalyzedOn && (
+                                          <span>Updated {priorityAnalyzedOn}</span>
+                                        )}
+                                      </div>
+                                    )}
+
+                                    <p className="mt-3 text-[11px] text-gray-500">
+                                      This recommendation was generated by AI to spark planning discussions. Final prioritization decisions remain with your team.
+                                    </p>
+                                  </div>
+                                )}
+                              </div>
+                            )}
+
+                            {post.description && (
+                              <p className="text-gray-600 line-clamp-3 mb-3">
+                                {post.description}
+                              </p>
+                            )}
+
+                            {isOwnerOrAdmin && post.mergedDuplicates && post.mergedDuplicates.length > 0 && (
+                              <div className="mb-3 rounded border border-orange-200 bg-orange-50 p-3 text-xs text-orange-800">
+                                <div className="flex items-center gap-1 font-semibold mb-2">
+                                  <AlertTriangle className="h-3 w-3" />
+                                  <span>Merged duplicates</span>
                                 </div>
-                              )}
-
-                              <p className="mt-3 text-[11px] text-gray-500">
-                                This recommendation was generated by AI to spark planning discussions. Final prioritization decisions remain with your team.
-                              </p>
+                                <div className="space-y-1">
+                                  {post.mergedDuplicates.map((duplicate) => (
+                                    <button
+                                      key={duplicate.id}
+                                      type="button"
+                                      className="underline underline-offset-2 hover:text-orange-600"
+                                      onClick={(e) => {
+                                        e.stopPropagation();
+                                        router.push(`/${project?.slug || params?.slug}/post/${duplicate.id}`);
+                                      }}
+                                    >
+                                      {duplicate.title}
+                                    </button>
+                                  ))}
+                                </div>
+                              </div>
+                            )}
+
+                            <div className="flex flex-wrap items-center gap-x-3 gap-y-1.5 text-xs sm:text-sm text-gray-500">
+                              <div className="flex items-center gap-1">
+                                <User className="w-3 h-3 sm:w-4 sm:h-4 flex-shrink-0" />
+                                <span className="truncate max-w-[80px] sm:max-w-[120px]">
+                                  {post.author_email ?
+                                    post.author_email.split('@')[0] :
+                                    'Anonymous'
+                                  }
+                                </span>
+                              </div>
+
+                              <div className="flex items-center gap-1 whitespace-nowrap">
+                                <Calendar className="w-3 h-3 sm:w-4 sm:h-4 flex-shrink-0" />
+                                <span>
+                                  {new Date(post.created_at).toLocaleDateString('en-US', {
+                                    month: 'numeric',
+                                    day: 'numeric',
+                                    year: '2-digit'
+                                  })}
+                                </span>
+                              </div>
+
+                              <div className="flex items-center gap-1 whitespace-nowrap">
+                                <MessageSquare className="w-3 h-3 sm:w-4 sm:h-4 flex-shrink-0" />
+                                <span>{post.comment_count}</span>
+                                <span className="hidden sm:inline">comments</span>
+                              </div>
                             </div>
-                          )}
-                        </div>
-                      )}
-
-                      {post.description && (
-                        <p className="text-gray-600 line-clamp-3 mb-3">
-                          {post.description}
-                        </p>
-                      )}
-
-                      {isOwnerOrAdmin && post.mergedDuplicates && post.mergedDuplicates.length > 0 && (
-                        <div className="mb-3 rounded border border-orange-200 bg-orange-50 p-3 text-xs text-orange-800">
-                          <div className="flex items-center gap-1 font-semibold mb-2">
-                            <AlertTriangle className="h-3 w-3" />
-                            <span>Merged duplicates</span>
-                          </div>
-                          <div className="space-y-1">
-                            {post.mergedDuplicates.map((duplicate) => (
-                              <button
-                                key={duplicate.id}
-                                type="button"
-                                className="underline underline-offset-2 hover:text-orange-600"
-                                onClick={(e) => {
-                                  e.stopPropagation();
-                                  router.push(`/${project?.slug || params?.slug}/post/${duplicate.id}`);
-                                }}
-                              >
-                                {duplicate.title}
-                              </button>
-                            ))}
                           </div>
                         </div>
+                      </CardContent>
+                    </Card>
+                  );
+                })
+              )}
+            </div>
+
+            {/* Show more button if needed */}
+            {
+              filteredPosts.length > 0 && (
+                <div className="text-center mt-8">
+                  <Button variant="outline">
+                    Load More Feedback
+                  </Button>
+                </div>
+              )
+            }
+          </div >
+
+          {/* AI Insights Sidebar - Only show for Pro users */}
+          {
+            user && userPlan === 'pro' && (
+              <div className={`hidden lg:block ${sidebarCollapsed ? 'w-12' : 'w-80'} flex-shrink-0 transition-all duration-300`}>
+                <div className="sticky top-8">
+                  {/* Toggle Button */}
+                  <div className="flex items-center justify-between mb-4">
+                    {!sidebarCollapsed && (
+                      <div className="flex items-center gap-2">
+                        <Sparkles className="h-5 w-5 text-purple-600" />
+                        <h2 className="text-lg font-semibold text-gray-900">AI-Powered Insights</h2>
+                        <Badge variant="outline" className="bg-purple-50 text-purple-700 border-purple-200">
+                          Pro Feature
+                        </Badge>
+                      </div>
+                    )}
+                    <Button
+                      variant="ghost"
+                      size="sm"
+                      onClick={() => setSidebarCollapsed(!sidebarCollapsed)}
+                      className="p-2 hover:bg-purple-50"
+                    >
+                      {sidebarCollapsed ? (
+                        <ChevronRight className="h-4 w-4 text-purple-600" />
+                      ) : (
+                        <ChevronLeft className="h-4 w-4 text-purple-600" />
                       )}
-
-                      <div className="flex flex-wrap items-center gap-x-3 gap-y-1.5 text-xs sm:text-sm text-gray-500">
-                        <div className="flex items-center gap-1">
-                          <User className="w-3 h-3 sm:w-4 sm:h-4 flex-shrink-0" />
-                          <span className="truncate max-w-[80px] sm:max-w-[120px]">
-                            {post.author_email ? 
-                              post.author_email.split('@')[0] : 
-                              'Anonymous'
-                            }
-                          </span>
-                        </div>
-                        
-                        <div className="flex items-center gap-1 whitespace-nowrap">
-                          <Calendar className="w-3 h-3 sm:w-4 sm:h-4 flex-shrink-0" />
-                          <span>
-                            {new Date(post.created_at).toLocaleDateString('en-US', { 
-                              month: 'numeric', 
-                              day: 'numeric',
-                              year: '2-digit'
-                            })}
-                          </span>
-                        </div>
-
-                        <div className="flex items-center gap-1 whitespace-nowrap">
-                          <MessageSquare className="w-3 h-3 sm:w-4 sm:h-4 flex-shrink-0" />
-                          <span>{post.comment_count}</span>
-                          <span className="hidden sm:inline">comments</span>
-                        </div>
+                    </Button>
+                  </div>
+
+                  {/* Collapsed State - Show AI icon */}
+                  {sidebarCollapsed && (
+                    <div className="flex flex-col items-center space-y-4">
+                      <div className="w-12 h-12 bg-purple-100 rounded-lg flex items-center justify-center">
+                        <Sparkles className="h-6 w-6 text-purple-600" />
                       </div>
                     </div>
-                  </div>
-                </CardContent>
-              </Card>
-              );
-            })
-          )}
-        </div>
-
-        {/* Show more button if needed */}
-        {filteredPosts.length > 0 && (
-          <div className="text-center mt-8">
-            <Button variant="outline">
-              Load More Feedback
-            </Button>
-          </div>
-        )}
-          </div>
-
-          {/* AI Insights Sidebar - Only show for Pro users */}
-          {user && userPlan === 'pro' && (
-            <div className={`hidden lg:block ${sidebarCollapsed ? 'w-12' : 'w-80'} flex-shrink-0 transition-all duration-300`}>
-              <div className="sticky top-8">
-                {/* Toggle Button */}
-                <div className="flex items-center justify-between mb-4">
+                  )}
+
                   {!sidebarCollapsed && (
-                    <div className="flex items-center gap-2">
-                      <Sparkles className="h-5 w-5 text-purple-600" />
-                      <h2 className="text-lg font-semibold text-gray-900">AI-Powered Insights</h2>
-                      <Badge variant="outline" className="bg-purple-50 text-purple-700 border-purple-200">
-                        Pro Feature
-                      </Badge>
+                    <div className="space-y-4">
+                      <Card className="bg-purple-50 border-purple-200">
+                        <CardContent className="p-4">
+                          <div className="flex items-center gap-3 mb-3">
+                            <div className="w-10 h-10 bg-purple-100 rounded-lg flex items-center justify-center">
+                              <Sparkles className="h-5 w-5 text-purple-600" />
+                            </div>
+                            <div>
+                              <h3 className="font-medium text-gray-900">AI Features</h3>
+                              <p className="text-sm text-gray-600">Available on individual posts</p>
+                            </div>
+                          </div>
+                          <div className="space-y-2 text-sm text-gray-600">
+                            <div className="flex items-center gap-2">
+                              <div className="w-2 h-2 bg-orange-400 rounded-full"></div>
+                              <span>Duplicate Detection</span>
+                            </div>
+                            <div className="flex items-center gap-2">
+                              <div className="w-2 h-2 bg-blue-400 rounded-full"></div>
+                              <span>Priority Scoring</span>
+                            </div>
+                            <div className="flex items-center gap-2">
+                              <div className="w-2 h-2 bg-green-400 rounded-full"></div>
+                              <span>Smart Categorization</span>
+                            </div>
+                          </div>
+                          <p className="text-xs text-gray-500 mt-3">
+                            Click on any post to access AI-powered analysis and insights.
+                          </p>
+                        </CardContent>
+                      </Card>
+
+                      <Card className="bg-blue-50 border-blue-200">
+                        <CardContent className="p-4">
+                          <div className="flex items-center gap-3 mb-3">
+                            <div className="w-10 h-10 bg-blue-100 rounded-lg flex items-center justify-center">
+                              <TrendingUp className="h-5 w-5 text-blue-600" />
+                            </div>
+                            <div>
+                              <h3 className="font-medium text-gray-900">Smart Analytics</h3>
+                              <p className="text-sm text-gray-600">AI-powered insights</p>
+                            </div>
+                          </div>
+                          <div className="space-y-2 text-sm text-gray-600">
+                            <div className="flex items-center gap-2">
+                              <div className="w-2 h-2 bg-purple-400 rounded-full"></div>
+                              <span>Automatic categorization</span>
+                            </div>
+                            <div className="flex items-center gap-2">
+                              <div className="w-2 h-2 bg-orange-400 rounded-full"></div>
+                              <span>Duplicate detection</span>
+                            </div>
+                            <div className="flex items-center gap-2">
+                              <div className="w-2 h-2 bg-green-400 rounded-full"></div>
+                              <span>Priority scoring</span>
+                            </div>
+                          </div>
+                          <p className="text-xs text-gray-500 mt-3">
+                            AI automatically analyzes your feedback for better organization.
+                          </p>
+                        </CardContent>
+                      </Card>
                     </div>
                   )}
-                  <Button
-                    variant="ghost"
-                    size="sm"
-                    onClick={() => setSidebarCollapsed(!sidebarCollapsed)}
-                    className="p-2 hover:bg-purple-50"
-                  >
-                    {sidebarCollapsed ? (
-                      <ChevronRight className="h-4 w-4 text-purple-600" />
-                    ) : (
-                      <ChevronLeft className="h-4 w-4 text-purple-600" />
-                    )}
-                  </Button>
                 </div>
-                
-                {/* Collapsed State - Show AI icon */}
-                {sidebarCollapsed && (
-                  <div className="flex flex-col items-center space-y-4">
-                    <div className="w-12 h-12 bg-purple-100 rounded-lg flex items-center justify-center">
-                      <Sparkles className="h-6 w-6 text-purple-600" />
-                    </div>
-                  </div>
-                )}
-                
-                {!sidebarCollapsed && (
-                  <div className="space-y-4">
-                    <Card className="bg-purple-50 border-purple-200">
-                    <CardContent className="p-4">
-                      <div className="flex items-center gap-3 mb-3">
-                        <div className="w-10 h-10 bg-purple-100 rounded-lg flex items-center justify-center">
-                          <Sparkles className="h-5 w-5 text-purple-600" />
-                        </div>
-                        <div>
-                          <h3 className="font-medium text-gray-900">AI Features</h3>
-                          <p className="text-sm text-gray-600">Available on individual posts</p>
-                        </div>
-                      </div>
-                      <div className="space-y-2 text-sm text-gray-600">
-                        <div className="flex items-center gap-2">
-                          <div className="w-2 h-2 bg-orange-400 rounded-full"></div>
-                          <span>Duplicate Detection</span>
-                        </div>
-                        <div className="flex items-center gap-2">
-                          <div className="w-2 h-2 bg-blue-400 rounded-full"></div>
-                          <span>Priority Scoring</span>
-                        </div>
-                        <div className="flex items-center gap-2">
-                          <div className="w-2 h-2 bg-green-400 rounded-full"></div>
-                          <span>Smart Categorization</span>
-                        </div>
-                      </div>
-                      <p className="text-xs text-gray-500 mt-3">
-                        Click on any post to access AI-powered analysis and insights.
-                      </p>
-                    </CardContent>
-                  </Card>
-                  
-                  <Card className="bg-blue-50 border-blue-200">
-                    <CardContent className="p-4">
-                      <div className="flex items-center gap-3 mb-3">
-                        <div className="w-10 h-10 bg-blue-100 rounded-lg flex items-center justify-center">
-                          <TrendingUp className="h-5 w-5 text-blue-600" />
-                        </div>
-                        <div>
-                          <h3 className="font-medium text-gray-900">Smart Analytics</h3>
-                          <p className="text-sm text-gray-600">AI-powered insights</p>
-                        </div>
-                      </div>
-                      <div className="space-y-2 text-sm text-gray-600">
-                        <div className="flex items-center gap-2">
-                          <div className="w-2 h-2 bg-purple-400 rounded-full"></div>
-                          <span>Automatic categorization</span>
-                        </div>
-                        <div className="flex items-center gap-2">
-                          <div className="w-2 h-2 bg-orange-400 rounded-full"></div>
-                          <span>Duplicate detection</span>
-                        </div>
-                        <div className="flex items-center gap-2">
-                          <div className="w-2 h-2 bg-green-400 rounded-full"></div>
-                          <span>Priority scoring</span>
-                        </div>
-                      </div>
-                      <p className="text-xs text-gray-500 mt-3">
-                        AI automatically analyzes your feedback for better organization.
-                      </p>
-                    </CardContent>
-                  </Card>
-                  </div>
-                )}
               </div>
-            </div>
-          )}
-        </div>
-      </div>
+            )
+          }
+        </div >
+      </div >
 
       {/* Post Submission Modal */}
-      {showPostForm && project && (
-        <PostSubmissionForm
-          isOpen={showPostForm}
-          onClose={() => setShowPostForm(false)}
-          projectId={project.id}
-          boardId={boardId || ''}
-          onPostSubmitted={loadProjectAndPosts}
-        />
-      )}
+      {
+        showPostForm && project && (
+          <PostSubmissionForm
+            isOpen={showPostForm}
+            onClose={() => setShowPostForm(false)}
+            projectId={project.id}
+            boardId={boardId || ''}
+            onPostSubmitted={loadProjectAndPosts}
+          />
+        )
+      }
 
       {/* Feedback on Behalf Modal */}
-      {showFeedbackOnBehalfModal && project && (
-        <FeedbackOnBehalfModal
-          isOpen={showFeedbackOnBehalfModal}
-          onClose={() => setShowFeedbackOnBehalfModal(false)}
-          projectId={project.id}
-          projectSlug={project.slug}
-          onSuccess={loadProjectAndPosts}
-        />
-      )}
+      {
+        showFeedbackOnBehalfModal && project && (
+          <FeedbackOnBehalfModal
+            isOpen={showFeedbackOnBehalfModal}
+            onClose={() => setShowFeedbackOnBehalfModal(false)}
+            projectId={project.id}
+            projectSlug={project.slug}
+            onSuccess={loadProjectAndPosts}
+          />
+        )
+      }
 
       {/* AI Insights Slideout */}
-      {showAIInsights && (
-        <AIInsightsSlideout
-          projectSlug={params?.slug as string}
-          isOpen={showAIInsights}
-          onClose={() => setShowAIInsights(false)}
-        />
-      )}
-    </div>
+      {
+        showAIInsights && (
+          <AIInsightsSlideout
+            projectSlug={params?.slug as string}
+            isOpen={showAIInsights}
+            onClose={() => setShowAIInsights(false)}
+          />
+        )
+      }
+    </div >
   );
 }