--- conflicted
+++ resolved
@@ -1,25 +1,8 @@
 /**
  * Mission Control Dashboard Page
  * AI-powered daily briefing and product health overview
- * Auth-protected client component
  */
 
-<<<<<<< HEAD
-'use client';
-
-import { useEffect, useState } from 'react';
-import { useParams, useRouter } from 'next/navigation';
-import { getSupabaseClient } from '@/lib/supabase-client';
-import { MissionControlGrid, MissionControlGridSkeleton } from '@/components/dashboard/MissionControlGrid';
-import type { DailyBriefingContent, DashboardMetrics } from '@/lib/ai/mission-control';
-import { Loader2 } from 'lucide-react';
-
-interface Project {
-  id: string;
-  name: string;
-  slug: string;
-  owner_id: string;
-=======
 import { Metadata } from 'next';
 import { notFound, redirect } from 'next/navigation';
 import { Suspense } from 'react';
@@ -33,111 +16,55 @@
   params: Promise<{
     slug: string;
   }>;
->>>>>>> 594d80c3
-}
-
-export default function DashboardPage() {
-  const params = useParams();
-  const router = useRouter();
-  const slug = params.slug as string;
-
-  const [loading, setLoading] = useState(true);
-  const [authChecking, setAuthChecking] = useState(true);
-  const [isOwner, setIsOwner] = useState(false);
-  const [project, setProject] = useState<Project | null>(null);
-  const [briefing, setBriefing] = useState<DailyBriefingContent | null>(null);
-  const [metrics, setMetrics] = useState<DashboardMetrics | null>(null);
-  const [userName, setUserName] = useState<string | undefined>(undefined);
-  const [error, setError] = useState<string | null>(null);
-
-  const supabase = getSupabaseClient();
-
-  // Check authentication and load data
-  useEffect(() => {
-    if (!supabase || !slug) return;
-
-    const checkAuthAndLoadData = async () => {
-      try {
-        // Check authentication
-        const { data: { session }, error: authError } = await supabase.auth.getSession();
-
-        if (authError || !session) {
-          console.log('No session, redirecting to login');
-          router.push(`/login?next=/${slug}/dashboard`);
-          return;
-        }
-
-        setAuthChecking(false);
-
-        // Load project data
-        const { data: projectData, error: projectError } = await supabase
-          .from('projects')
-          .select('id, name, slug, owner_id')
-          .eq('slug', slug)
-          .single();
-
-        if (projectError || !projectData) {
-          setError('Project not found');
-          setLoading(false);
-          return;
-        }
-
-        setProject(projectData);
-
-        // Check if user is owner
-        const userIsOwner = projectData.owner_id === session.user.id;
-        setIsOwner(userIsOwner);
-
-        // If not owner, redirect to board (Mission Control is for owners only)
-        if (!userIsOwner) {
-          router.push(`/${slug}/board`);
-          return;
-        }
-
-        // Load user name
-        const { data: userData } = await supabase
-          .from('users')
-          .select('name, email')
-          .eq('id', session.user.id)
-          .single();
-
-        setUserName(userData?.name || userData?.email?.split('@')[0] || undefined);
-
-        // Load dashboard data from API (briefing endpoint returns both briefing and metrics)
-        const briefingResponse = await fetch(`/api/dashboard/briefing?projectId=${projectData.id}`);
-
-        if (briefingResponse.ok) {
-          const data = await briefingResponse.json();
-          setBriefing(data.briefing?.content || null);
-          setMetrics(data.metrics || null);
-        } else {
-          console.error('Failed to load dashboard data:', await briefingResponse.text());
-          setError('Failed to load dashboard data. Please try again.');
-        }
-
-        setLoading(false);
-      } catch (err) {
-        console.error('Error loading dashboard:', err);
-        setError(err instanceof Error ? err.message : 'Unknown error');
-        setLoading(false);
-      }
+}
+
+export async function generateMetadata({ params }: DashboardPageProps): Promise<Metadata> {
+  const { slug } = await params;
+
+  try {
+    const supabase = getSupabaseServiceRoleClient();
+    if (!supabase) {
+      return { title: 'Dashboard Not Found' };
+    }
+
+    const { data: project } = await supabase
+      .from('projects')
+      .select('name, slug')
+      .eq('slug', slug)
+      .single();
+
+    if (!project) {
+      return {
+        title: 'Dashboard Not Found',
+        description: 'The requested dashboard could not be found.',
+      };
+    }
+
+    const title = `${project.name} Mission Control`;
+    const description = `AI-powered dashboard for ${project.name}. Daily briefings, sentiment analysis, and product intelligence.`;
+
+    return {
+      title,
+      description,
+      openGraph: {
+        title,
+        description,
+        siteName: 'SignalsLoop',
+        type: 'website',
+        locale: 'en_US',
+      },
+      twitter: {
+        card: 'summary_large_image',
+        title,
+        description,
+      },
     };
-
-<<<<<<< HEAD
-    checkAuthAndLoadData();
-  }, [supabase, slug, router]);
-
-  // Loading state while checking auth
-  if (authChecking) {
-    return (
-      <div className="flex min-h-screen items-center justify-center bg-slate-950">
-        <div className="text-center">
-          <Loader2 className="h-8 w-8 animate-spin text-blue-500 mx-auto mb-4" />
-          <p className="text-slate-400">Checking authentication...</p>
-        </div>
-      </div>
-    );
-=======
+  } catch (error) {
+    console.error('Error generating metadata:', error);
+    return { title: 'Dashboard' };
+  }
+}
+
 async function DashboardContent({ slug }: { slug: string }) {
   // Create Supabase client with auth support (uses cookies)
   const supabase = await createServerClient();
@@ -149,39 +76,19 @@
 
   if (!user) {
     redirect(`/login?next=/${slug}/dashboard`);
->>>>>>> 594d80c3
-  }
-
-  // Loading state while fetching data
-  if (loading) {
-    return (
-      <div className="min-h-screen bg-slate-950 p-4 md:p-8">
-        <div className="mx-auto max-w-7xl">
-          {/* Header skeleton */}
-          <div className="mb-8">
-            <div className="flex items-center justify-between">
-              <div className="space-y-2">
-                <div className="h-8 w-64 animate-pulse rounded bg-slate-800" />
-                <div className="h-4 w-32 animate-pulse rounded bg-slate-800" />
-              </div>
-              <div className="flex gap-4">
-                <div className="h-10 w-40 animate-pulse rounded-lg bg-slate-800" />
-                <div className="h-10 w-32 animate-pulse rounded-lg bg-slate-800" />
-              </div>
-            </div>
-          </div>
-
-          {/* Grid skeleton */}
-          <MissionControlGridSkeleton />
-        </div>
-      </div>
-    );
-  }
-
-<<<<<<< HEAD
-  // Error state
-  if (error || !project || !briefing || !metrics) {
-=======
+  }
+
+  // Get project by slug
+  const { data: project, error: projectError } = await supabase
+    .from('projects')
+    .select('id, name, slug, owner_id')
+    .eq('slug', slug)
+    .single();
+
+  if (projectError || !project) {
+    notFound();
+  }
+
   // Verify user has access to this project
   if (project.owner_id !== user.id) {
     // Check if user is a team member
@@ -224,7 +131,6 @@
     const isOpenAIError = errorMessage.toLowerCase().includes('openai') ||
                           errorMessage.toLowerCase().includes('api key');
 
->>>>>>> 594d80c3
     return (
       <div className="flex min-h-screen items-center justify-center bg-slate-950 p-4">
         <div className="max-w-2xl w-full space-y-6">
@@ -243,7 +149,16 @@
           {/* Error details */}
           <div className="rounded-xl border border-red-500/20 bg-red-500/5 p-6">
             <h2 className="text-lg font-semibold text-red-400 mb-2">Error Details</h2>
-            <p className="text-sm text-slate-300 font-mono">{error || 'Failed to load dashboard data'}</p>
+            <p className="text-sm text-slate-300 font-mono">{errorMessage}</p>
+
+            {isOpenAIError && (
+              <div className="mt-4 rounded-lg bg-amber-500/10 border border-amber-500/20 p-4">
+                <p className="text-sm text-amber-400">
+                  <strong>Missing OpenAI API Key:</strong> The Mission Control dashboard requires an OpenAI API key to generate AI briefings.
+                  Please configure the <code className="bg-slate-800 px-2 py-1 rounded">OPENAI_API_KEY</code> environment variable.
+                </p>
+              </div>
+            )}
           </div>
 
           {/* Action buttons */}
@@ -254,19 +169,40 @@
             >
               View Feedback Board Instead
             </a>
-            <button
-              onClick={() => window.location.reload()}
+            <a
+              href="/app/mission-control-help"
               className="rounded-lg border border-blue-600 bg-blue-600 px-6 py-3 text-sm font-medium text-white transition-colors hover:bg-blue-700 text-center"
             >
-              Retry
-            </button>
-          </div>
+              Get Help & Troubleshooting
+            </a>
+          </div>
+
+          {/* Debug info for developers */}
+          <details className="rounded-lg border border-slate-800 bg-slate-900/50 p-4">
+            <summary className="text-sm text-slate-400 cursor-pointer hover:text-slate-300">
+              Technical Details (for developers)
+            </summary>
+            <div className="mt-4 space-y-2 text-xs text-slate-500 font-mono">
+              <div>Project ID: {project.id}</div>
+              <div>Project Slug: {slug}</div>
+              <div>Timestamp: {new Date().toISOString()}</div>
+              <div>Environment: {process.env.NODE_ENV}</div>
+            </div>
+          </details>
         </div>
       </div>
     );
   }
 
-  // Success state - render dashboard
+  // Get project owner's name for greeting
+  const { data: userData } = await supabase
+    .from('users')
+    .select('name, email')
+    .eq('id', project.owner_id)
+    .single();
+
+  const userName = userData?.name || userData?.email?.split('@')[0] || undefined;
+
   return (
     <div className="min-h-screen bg-slate-950 p-4 md:p-8">
       <div className="mx-auto max-w-7xl">
@@ -308,7 +244,7 @@
 
         {/* Dashboard Grid */}
         <MissionControlGrid
-          briefing={briefing}
+          briefing={briefing.content}
           metrics={metrics}
           userName={userName}
           projectId={project.id}
@@ -317,4 +253,39 @@
       </div>
     </div>
   );
+}
+
+export default async function DashboardPage({ params }: DashboardPageProps) {
+  const { slug } = await params;
+
+  return (
+    <Suspense fallback={<DashboardLoadingState />}>
+      <DashboardContent slug={slug} />
+    </Suspense>
+  );
+}
+
+function DashboardLoadingState() {
+  return (
+    <div className="min-h-screen bg-slate-950 p-4 md:p-8">
+      <div className="mx-auto max-w-7xl">
+        {/* Header skeleton */}
+        <div className="mb-8">
+          <div className="flex items-center justify-between">
+            <div className="space-y-2">
+              <div className="h-8 w-64 animate-pulse rounded bg-slate-800" />
+              <div className="h-4 w-32 animate-pulse rounded bg-slate-800" />
+            </div>
+            <div className="flex gap-4">
+              <div className="h-10 w-40 animate-pulse rounded-lg bg-slate-800" />
+              <div className="h-10 w-32 animate-pulse rounded-lg bg-slate-800" />
+            </div>
+          </div>
+        </div>
+
+        {/* Grid skeleton */}
+        <MissionControlGridSkeleton />
+      </div>
+    </div>
+  );
 }