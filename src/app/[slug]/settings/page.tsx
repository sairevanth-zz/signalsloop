'use client';

import React, { useState, useEffect } from 'react';
import type { User } from '@supabase/supabase-js';
import { getSupabaseClient } from '@/lib/supabase-client';
import { Button } from '@/components/ui/button';
import { Input } from '@/components/ui/input';
import { Tabs, TabsContent, TabsList, TabsTrigger } from '@/components/ui/tabs';
import { ApiKeySettings } from '@/components/ApiKeySettings';
import { CustomDomainSettings } from '@/components/CustomDomainSettings';
import GlobalBanner from '@/components/GlobalBanner';
import FeedbackExport from '@/components/FeedbackExport';
import { CSVImport } from '@/components/admin/csv-import';
import SimpleChangelogManager from '@/components/SimpleChangelogManager';
import { WebhooksSettings } from '@/components/WebhooksSettings';
import { SlackSettings } from '@/components/slack/SlackSettings';
import { SlackIntegrationSettings } from '@/components/SlackIntegrationSettings';
import { DiscordIntegrationSettings } from '@/components/DiscordIntegrationSettings';
import { JiraSettingsPanel } from '@/components/JiraSettingsPanel';
import { toast } from 'sonner';
import { useParams, useRouter, useSearchParams } from 'next/navigation';
import BoardSettings from '@/components/BoardSettings';
import {
  Key,
  Settings,
  Shield,
  Upload,
  Download,
  Globe,
  FileText,
  UserPlus,
  MessageSquare,
  Zap,
  Plug,
  Mail,
  Users
} from 'lucide-react';
import { NotificationRecipientsManager } from '@/components/NotificationRecipientsManager';
import { TeammatesSettings } from '@/components/TeammatesSettings';

interface Project {
  id: string;
  name: string;
  slug: string;
  plan: 'free' | 'pro';
}

export default function SettingsPage() {
  const [project, setProject] = useState<Project | null>(null);
  const [loading, setLoading] = useState(true);
  const searchParams = useSearchParams();
  const slackStatus = searchParams.get('slack');
  const discordStatus = searchParams.get('discord');
  const derivedTab =
    searchParams.get('tab') ?? (slackStatus || discordStatus ? 'integrations' : 'api-keys');
  const [activeTab, setActiveTab] = useState(derivedTab);
  const [apiKey, setApiKey] = useState<string>('');
  // eslint-disable-next-line @typescript-eslint/no-explicit-any
  const [supabase, setSupabase] = useState<any>(null);
  const [authUser, setAuthUser] = useState<User | null | undefined>(undefined);
  
  const params = useParams();
  const router = useRouter();
  const projectSlug = params.slug as string;

  // Initialize Supabase client safely
  useEffect(() => {
    const client = getSupabaseClient();
    if (client) {
      setSupabase(client);
    }
  }, []);

  useEffect(() => {
    if (!supabase) return;

    let mounted = true;

    supabase.auth.getSession().then(({ data, error }) => {
      if (!mounted) return;
      if (error) {
        console.error('Error getting session:', error);
        setAuthUser(null);
        return;
      }
      setAuthUser(data.session?.user ?? null);
    });

    const {
      data: { subscription },
    } = supabase.auth.onAuthStateChange((_event, session) => {
      if (!mounted) return;
      setAuthUser(session?.user ?? null);
    });

    return () => {
      mounted = false;
      subscription.unsubscribe();
    };
  }, [supabase]);

  useEffect(() => {
    if (!supabase) return;
    if (authUser !== null) return;
    if (!slackStatus && !discordStatus) return;

    let cancelled = false;

    const attemptSessionRefresh = async () => {
      try {
        const { data, error } = await supabase.auth.refreshSession();
        if (cancelled) return;
        if (error) {
          console.error('Error refreshing session:', error);
          return;
        }
        if (data?.session?.user) {
          setAuthUser(data.session.user);
        }
      } catch (refreshError) {
        if (!cancelled) {
          console.error('Unexpected session refresh error:', refreshError);
        }
      }
    };

    attemptSessionRefresh();

    return () => {
      cancelled = true;
    };
  }, [supabase, authUser, slackStatus, discordStatus]);

  useEffect(() => {
    if (!supabase) return;
    if (authUser !== null) return;

    try {
      const storedSession = sessionStorage.getItem('signalsloop_saved_session');
      if (!storedSession) {
        return;
      }

      const parsed = JSON.parse(storedSession) as {
        access_token?: string;
        refresh_token?: string;
      };

      sessionStorage.removeItem('signalsloop_saved_session');

      if (!parsed?.access_token || !parsed?.refresh_token) {
        return;
      }

      supabase.auth
        .setSession({
          access_token: parsed.access_token,
          refresh_token: parsed.refresh_token,
        })
        .then(({ data, error }) => {
          if (error) {
            console.error('Error restoring Supabase session:', error);
            return;
          }
          if (data.session?.user) {
            setAuthUser(data.session.user);
          }
        })
        .catch((error) => {
          console.error('Unexpected error restoring Supabase session:', error);
        });
    } catch (error) {
      console.error('Failed to restore saved Supabase session:', error);
    }
  }, [supabase, authUser]);

  useEffect(() => {
    if (!supabase || authUser === undefined || !projectSlug) {
      return;
    }

    if (authUser === null) {
      setProject(null);
      setLoading(false);
      return;
    }

    loadProject(authUser);
    // eslint-disable-next-line react-hooks/exhaustive-deps
  }, [supabase, authUser, projectSlug]);

  const loadProject = async (user: User) => {
    if (!supabase) return;

    try {
      setLoading(true);
      // Get project details
      const { data: projectData, error: projectError } = await supabase
        .from('projects')
        .select('*')
        .eq('slug', projectSlug)
        .single();

      if (projectError || !projectData) {
        console.error('Error loading project:', projectError);
        toast.error('Project not found');
        router.push('/app');
        return;
      }

      // Check if user is owner or admin member
      const isOwner = projectData.owner_id === user.id;
      let hasAccess = isOwner;

      if (!isOwner) {
        const { data: memberData } = await supabase
          .from('members')
          .select('role')
          .eq('project_id', projectData.id)
          .eq('user_id', user.id)
          .single();

        hasAccess = memberData?.role === 'admin';
      }

      if (!hasAccess) {
        toast.error('You do not have permission to access settings');
        router.push('/app');
        return;
      }

      let effectivePlan: 'free' | 'pro' = projectData.plan;

      if (projectData.plan !== 'pro') {
        try {
          const billingResponse = await fetch(`/api/billing/account?accountId=${user.id}`, {
            credentials: 'include',
          });

          if (billingResponse.ok) {
            const billingPayload = await billingResponse.json();
            const billingPlan = billingPayload?.billingInfo?.plan;
            const subscriptionType = billingPayload?.billingInfo?.subscription_type;

            if (billingPlan === 'pro' || subscriptionType === 'gifted') {
              effectivePlan = 'pro';
            }
          } else {
            console.warn('Billing lookup failed while reconciling plan state:', billingResponse.status);
          }
        } catch (planSyncError) {
          console.error('Failed to reconcile project plan from billing info:', planSyncError);
        }
      }

      setProject({
        ...projectData,
        plan: effectivePlan,
      });

      // Load first API key for webhooks
      const { data: apiKeys } = await supabase
        .from('api_keys')
        .select('key_hash')
        .eq('project_id', projectData.id)
        .limit(1);

      if (apiKeys && apiKeys.length > 0) {
        // Note: We can't retrieve the actual key from hash, but we store it temporarily
        // Users will need to use their API key. For now, show message to use API key
        setApiKey(''); // Will need API key from user
      }
    } catch (error) {
      console.error('Unexpected error loading project:', error);
      toast.error('Failed to load project');
      router.push('/app');
    } finally {
      setLoading(false);
    }
  };

  useEffect(() => {
    setActiveTab(derivedTab);
  }, [derivedTab]);

  useEffect(() => {
    if (!slackStatus) return;

    if (slackStatus === 'connected') {
      toast.success('Slack workspace connected successfully!');
    } else if (slackStatus === 'error') {
      toast.error('Slack connection failed. Please try again.');
    }

    if (typeof window !== 'undefined') {
      const currentUrl = new URL(window.location.href);
      currentUrl.searchParams.delete('slack');
      if (!currentUrl.searchParams.has('tab')) {
        currentUrl.searchParams.set('tab', 'integrations');
      }
      router.replace(
        `${currentUrl.pathname}${
          currentUrl.searchParams.size > 0 ? `?${currentUrl.searchParams.toString()}` : ''
        }`,
        { scroll: false }
      );
    }
  }, [slackStatus, router]);

  useEffect(() => {
    if (!discordStatus || !project) return;

    if (discordStatus === 'connected') {
      toast.success('Discord channel connected successfully!');
    } else if (discordStatus === 'error') {
      toast.error('Discord connection failed. Please try again.');
    }

    if (typeof window !== 'undefined') {
      if (discordStatus === 'connected' || discordStatus === 'error') {
        window.localStorage.setItem(
          'signalsloop_discord_refresh',
          JSON.stringify({
            projectId: project.id,
            status: discordStatus,
            timestamp: Date.now(),
          })
        );
      }

      const currentUrl = new URL(window.location.href);
      currentUrl.searchParams.delete('discord');
      if (!currentUrl.searchParams.has('tab')) {
        currentUrl.searchParams.set('tab', 'integrations');
      }
      router.replace(
        `${currentUrl.pathname}${
          currentUrl.searchParams.size > 0 ? `?${currentUrl.searchParams.toString()}` : ''
        }`,
        { scroll: false }
      );
    }
  }, [discordStatus, router, project?.id]);

  const handleShowNotification = (message: string, type: 'success' | 'error' = 'success') => {
    if (type === 'success') {
      toast.success(message);
    } else {
      toast.error(message);
    }
  };

  if (loading) {
    return (
      <div className="min-h-screen bg-gray-50">
        <div className="max-w-7xl mx-auto px-4 py-8">
          <div className="flex items-center justify-center min-h-[400px]">
            <div className="animate-spin rounded-full h-8 w-8 border-b-2 border-blue-600"></div>
          </div>
        </div>
      </div>
    );
  }

  if (loading || authUser === undefined) {
    return (
      <div className="min-h-screen bg-gray-50">
        <div className="max-w-7xl mx-auto px-4 py-8">
          <div className="flex items-center justify-center min-h-[400px]">
            <div className="animate-spin rounded-full h-8 w-8 border-b-2 border-blue-600"></div>
          </div>
        </div>
      </div>
    );
  }

  if (authUser === null) {
    return (
      <div className="min-h-screen bg-gray-50">
        <div className="max-w-7xl mx-auto px-4 py-8">
          <div className="text-center space-y-4">
            <h1 className="text-2xl font-bold text-gray-900">Session Needed</h1>
            <p className="text-gray-600">
              Please sign in to manage settings for this project.
            </p>
            <Button onClick={() => router.push(`/login?redirect=/${projectSlug}/settings`)}>
              Sign In
            </Button>
          </div>
        </div>
      </div>
    );
  }

  if (!project) {
    return (
      <div className="min-h-screen bg-gray-50">
        <div className="max-w-7xl mx-auto px-4 py-8">
          <div className="text-center">
            <h1 className="text-2xl font-bold text-gray-900 mb-4">Project Not Found</h1>
            <p className="text-gray-600 mb-6">The project you're looking for doesn't exist or you don't have access to it.</p>
            <Button onClick={() => router.push('/app')}>
              Back to Dashboard
            </Button>
          </div>
        </div>
      </div>
    );
  }

  return (
    <div className="min-h-screen bg-gray-50">
      <div className="max-w-7xl mx-auto px-4 py-8">
        {/* Header */}
        <div className="mb-8">
          <div className="flex items-center justify-between">
            <div>
              <h1 className="text-3xl font-bold text-gray-900 mb-2">Project Settings</h1>
              <p className="text-gray-600">
                Manage settings for <span className="font-semibold">{project.name}</span>
              </p>
            </div>
            <Button
              variant="outline"
              onClick={() => router.push(`/${projectSlug}/board`)}
              className="flex items-center gap-2"
            >
              Back to Board
            </Button>
          </div>
        </div>

        <Tabs value={activeTab} onValueChange={setActiveTab} className="w-full">
          {/* Mobile: Ultra-compact tabs */}
          <div className="bg-white/80 backdrop-blur-sm rounded-xl border border-white/20 shadow-lg mb-6 overflow-hidden">
            <div className="overflow-x-auto hide-scrollbar">
              <TabsList className="inline-flex min-w-full w-max items-center gap-1 bg-transparent p-1 sm:gap-0.5">
                <TabsTrigger 
                  value="api-keys" 
                  className="flex items-center gap-0.5 data-[state=active]:bg-gradient-to-r data-[state=active]:from-blue-500 data-[state=active]:to-purple-500 data-[state=active]:text-white rounded-lg whitespace-nowrap px-2 py-1.5 text-[10px] sm:text-xs min-touch-target tap-highlight-transparent flex-none"
                >
                  <Key className="w-3 h-3 sm:w-4 sm:h-4 flex-shrink-0" />
                  <span className="hidden sm:inline">API</span>
                </TabsTrigger>
                <TabsTrigger 
                  value="board" 
                  className="flex items-center gap-0.5 data-[state=active]:bg-gradient-to-r data-[state=active]:from-blue-500 data-[state=active]:to-purple-500 data-[state=active]:text-white rounded-lg whitespace-nowrap px-2 py-1.5 text-[10px] sm:text-xs min-touch-target tap-highlight-transparent flex-none"
                >
                  <Settings className="w-3 h-3 sm:w-4 sm:h-4 flex-shrink-0" />
                  <span className="hidden sm:inline">Board</span>
                </TabsTrigger>
                <TabsTrigger 
                  value="domain" 
                  className="flex items-center gap-0.5 data-[state=active]:bg-gradient-to-r data-[state=active]:from-blue-500 data-[state=active]:to-purple-500 data-[state=active]:text-white rounded-lg whitespace-nowrap px-2 py-1.5 text-[10px] sm:text-xs min-touch-target tap-highlight-transparent flex-none"
                >
                  <Globe className="w-3 h-3 sm:w-4 sm:h-4 flex-shrink-0" />
                  <span className="hidden sm:inline">Domain</span>
                </TabsTrigger>
                <TabsTrigger
                  value="integrations"
                  className="flex items-center gap-0.5 data-[state=active]:bg-gradient-to-r data-[state=active]:from-blue-500 data-[state=active]:to-purple-500 data-[state=active]:text-white rounded-lg whitespace-nowrap px-2 py-1.5 text-[10px] sm:text-xs min-touch-target tap-highlight-transparent flex-none"
                >
                  <Plug className="w-3 h-3 sm:w-4 sm:h-4 flex-shrink-0" />
                  <span className="hidden sm:inline">Integrations</span>
                </TabsTrigger>
                <TabsTrigger
                  value="votes"
                  className="flex items-center gap-0.5 data-[state=active]:bg-gradient-to-r data-[state=active]:from-blue-500 data-[state=active]:to-purple-500 data-[state=active]:text-white rounded-lg whitespace-nowrap px-2 py-1.5 text-[10px] sm:text-xs min-touch-target tap-highlight-transparent flex-none"
                >
                  <UserPlus className="w-3 h-3 sm:w-4 sm:h-4 flex-shrink-0" />
                  <span className="hidden sm:inline">Votes</span>
                </TabsTrigger>
                <TabsTrigger
                  value="feedback"
                  className="flex items-center gap-0.5 data-[state=active]:bg-gradient-to-r data-[state=active]:from-blue-500 data-[state=active]:to-purple-500 data-[state=active]:text-white rounded-lg whitespace-nowrap px-2 py-1.5 text-[10px] sm:text-xs min-touch-target tap-highlight-transparent flex-none"
                >
                  <MessageSquare className="w-3 h-3 sm:w-4 sm:h-4 flex-shrink-0" />
                  <span className="hidden sm:inline">Feedback</span>
                </TabsTrigger>
                <TabsTrigger
                  value="notifications"
                  className="flex items-center gap-0.5 data-[state=active]:bg-gradient-to-r data-[state=active]:from-blue-500 data-[state=active]:to-purple-500 data-[state=active]:text-white rounded-lg whitespace-nowrap px-2 py-1.5 text-[10px] sm:text-xs min-touch-target tap-highlight-transparent flex-none"
                >
                  <Mail className="w-3 h-3 sm:w-4 sm:h-4 flex-shrink-0" />
                  <span className="hidden sm:inline">Emails</span>
                </TabsTrigger>
                <TabsTrigger
                  value="webhooks"
                  className="flex items-center gap-0.5 data-[state=active]:bg-gradient-to-r data-[state=active]:from-blue-500 data-[state=active]:to-purple-500 data-[state=active]:text-white rounded-lg whitespace-nowrap px-2 py-1.5 text-[10px] sm:text-xs min-touch-target tap-highlight-transparent flex-none"
                >
                  <Zap className="w-3 h-3 sm:w-4 sm:h-4 flex-shrink-0" />
                  <span className="hidden sm:inline">Webhooks</span>
                </TabsTrigger>
                <TabsTrigger
                  value="import" 
                  className="flex items-center gap-0.5 data-[state=active]:bg-gradient-to-r data-[state=active]:from-blue-500 data-[state=active]:to-purple-500 data-[state=active]:text-white rounded-lg whitespace-nowrap px-2 py-1.5 text-[10px] sm:text-xs min-touch-target tap-highlight-transparent flex-none"
                >
                  <Upload className="w-3 h-3 sm:w-4 sm:h-4 flex-shrink-0" />
                  <span className="hidden sm:inline">Import</span>
                </TabsTrigger>
                <TabsTrigger 
                  value="export" 
                  className="flex items-center gap-0.5 data-[state=active]:bg-gradient-to-r data-[state=active]:from-blue-500 data-[state=active]:to-purple-500 data-[state=active]:text-white rounded-lg whitespace-nowrap px-2 py-1.5 text-[10px] sm:text-xs min-touch-target tap-highlight-transparent flex-none"
                >
                  <Download className="w-3 h-3 sm:w-4 sm:h-4 flex-shrink-0" />
                  <span className="hidden sm:inline">Export</span>
                </TabsTrigger>
                <TabsTrigger
                  value="changelog"
                  className="flex items-center gap-0.5 data-[state=active]:bg-gradient-to-r data-[state=active]:from-blue-500 data-[state=active]:to-purple-500 data-[state=active]:text-white rounded-lg whitespace-nowrap px-2 py-1.5 text-[10px] sm:text-xs min-touch-target tap-highlight-transparent flex-none"
                >
                  <FileText className="w-3 h-3 sm:w-4 sm:h-4 flex-shrink-0" />
                  <span className="hidden sm:inline">Changelog</span>
                </TabsTrigger>
                <TabsTrigger
                  value="teammates"
                  className="flex items-center gap-0.5 data-[state=active]:bg-gradient-to-r data-[state=active]:from-blue-500 data-[state=active]:to-purple-500 data-[state=active]:text-white rounded-lg whitespace-nowrap px-2 py-1.5 text-[10px] sm:text-xs min-touch-target tap-highlight-transparent flex-none"
                >
                  <Users className="w-3 h-3 sm:w-4 sm:h-4 flex-shrink-0" />
                  <span className="hidden sm:inline">Team</span>
                </TabsTrigger>
              </TabsList>
            </div>
          </div>

          <TabsContent value="api-keys" className="mt-6">
            <div className="bg-white/80 backdrop-blur-sm rounded-xl border border-white/20 shadow-lg p-6">
              <div className="flex items-center justify-between mb-6">
                <div>
                  <h3 className="text-xl font-semibold text-gray-900">API Keys</h3>
                  <p className="text-gray-600">
                    Manage API keys for embedding widgets
                  </p>
                </div>
              </div>
              
              <ApiKeySettings 
                projectId={project.id}
                projectSlug={project.slug}
                userPlan={project.plan}
                onShowNotification={handleShowNotification}
              />
            </div>
          </TabsContent>

          <TabsContent value="board" className="mt-6">
            <div className="bg-white/80 backdrop-blur-sm rounded-xl border border-white/20 shadow-lg p-6">
              <BoardSettings 
                projectSlug={project.slug}
                userPlan={project.plan}
                onShowNotification={handleShowNotification}
              />
            </div>
          </TabsContent>

          <TabsContent value="domain" className="mt-6">
            <CustomDomainSettings 
              projectId={project.id}
              projectSlug={project.slug}
              userPlan={project.plan}
            />
          </TabsContent>

          <TabsContent value="integrations" className="mt-6 space-y-6">
<<<<<<< HEAD
            <JiraSettingsPanel
              projectId={project.id}
              onUpdate={() => {
                toast.success('Jira integration updated');
              }}
            />
            <SlackIntegrationSettings
              projectId={project.id}
              projectSlug={project.slug}
              userPlan={project.plan}
              onShowNotification={handleShowNotification}
            />
=======
            {/* Enhanced Slack Integration with OAuth 2.0 & Block Kit */}
            <SlackSettings projectId={project.id} />

            {/* Discord Integration */}
>>>>>>> b58a7bfc
            <DiscordIntegrationSettings
              projectId={project.id}
              projectSlug={project.slug}
              userPlan={project.plan}
              onShowNotification={handleShowNotification}
            />
          </TabsContent>

          <TabsContent value="votes" className="mt-6">
            <div className="bg-white/80 backdrop-blur-sm rounded-xl border border-white/20 shadow-lg p-6">
              <div className="flex items-center justify-between mb-6">
                <div>
                  <h3 className="text-xl font-semibold text-gray-900">Votes on Behalf</h3>
                  <p className="text-gray-600">
                    View and manage votes submitted on behalf of customers
                  </p>
                </div>
              </div>
              <div className="text-center py-8">
                <p className="text-gray-600 mb-4">
                  View detailed vote information at:
                </p>
                <Button
                  onClick={() => router.push(`/${projectSlug}/settings/votes`)}
                  className="bg-gradient-to-r from-blue-500 to-purple-500 hover:from-blue-600 hover:to-purple-600"
                >
                  Open Votes Dashboard
                </Button>
              </div>
            </div>
          </TabsContent>

          <TabsContent value="feedback" className="mt-6">
            <div className="bg-white/80 backdrop-blur-sm rounded-xl border border-white/20 shadow-lg p-6">
              <div className="flex items-center justify-between mb-6">
                <div>
                  <h3 className="text-xl font-semibold text-gray-900">Feedback on Behalf</h3>
                  <p className="text-gray-600">
                    View and manage feedback submitted on behalf of customers
                  </p>
                </div>
              </div>
              <div className="text-center py-8">
                <p className="text-gray-600 mb-4">
                  View detailed feedback information at:
                </p>
                <Button
                  onClick={() => router.push(`/${projectSlug}/settings/feedback`)}
                  className="bg-gradient-to-r from-green-500 to-teal-500 hover:from-green-600 hover:to-teal-600"
                >
                  Open Feedback Dashboard
                </Button>
              </div>
            </div>
          </TabsContent>

          <TabsContent value="notifications" className="mt-6">
            <NotificationRecipientsManager
              projectSlug={project.slug}
              currentUserId={authUser?.id}
            />
          </TabsContent>

          <TabsContent value="webhooks" className="mt-6">
            <div className="bg-white/80 backdrop-blur-sm rounded-xl border border-white/20 shadow-lg p-6">
              <WebhooksSettingsWrapper
                projectId={project.id}
                onShowNotification={handleShowNotification}
              />
            </div>
          </TabsContent>

          <TabsContent value="import" className="mt-6">
            <div className="bg-white/80 backdrop-blur-sm rounded-xl border border-white/20 shadow-lg p-6">
              <div className="flex items-center justify-between mb-6">
                <div>
                  <h3 className="text-xl font-semibold text-gray-900">CSV Import</h3>
                  <p className="text-gray-600">
                    {project?.plan === 'pro' 
                      ? 'Import posts and votes from CSV files into your project'
                      : 'CSV import is available for Pro users'
                    }
                  </p>
                </div>
                {project?.plan === 'free' && (
                  <div className="bg-gradient-to-r from-yellow-100 to-orange-100 border border-yellow-300 rounded-lg px-3 py-1">
                    <span className="text-sm font-medium text-yellow-800">Pro Feature</span>
                  </div>
                )}
              </div>
              
              {project?.plan === 'pro' ? (
                <CSVImport projectSlug={project.slug} />
              ) : (
                <div className="text-center py-12">
                  <div className="w-16 h-16 bg-gradient-to-r from-yellow-100 to-orange-100 rounded-full flex items-center justify-center mx-auto mb-6">
                    <Upload className="h-8 w-8 text-yellow-600" />
                  </div>
                  <h3 className="text-lg font-semibold text-gray-900 mb-2">
                    CSV Import Tool
                  </h3>
                  <p className="text-gray-600 mb-6 max-w-md mx-auto">
                    Import posts and votes from CSV files into your project. Perfect for migrating data from other feedback systems.
                  </p>
                  <div className="space-y-3">
                    <Button 
                      onClick={() => window.open('/app/billing', '_blank')}
                      className="bg-gradient-to-r from-yellow-500 to-orange-500 hover:from-yellow-600 hover:to-orange-600"
                    >
                      Upgrade to Pro
                    </Button>
                    <p className="text-sm text-gray-500">
                      Try the <Button variant="link" className="p-0 h-auto text-blue-600" onClick={() => window.open('/csv-import-demo', '_blank')}>demo</Button> to see how it works
                    </p>
                  </div>
                </div>
              )}
            </div>
          </TabsContent>

          <TabsContent value="export" className="mt-6">
            <div className="bg-white/80 backdrop-blur-sm rounded-xl border border-white/20 shadow-lg p-6">
              <div className="flex items-center justify-between mb-6">
                <div>
                  <h3 className="text-xl font-semibold text-gray-900">Data Export</h3>
                  <p className="text-gray-600">
                    {project?.plan === 'pro' 
                      ? 'Export feedback data to CSV or Excel for analysis'
                      : 'Data export is available for Pro users'
                    }
                  </p>
                </div>
                {project?.plan === 'free' && (
                  <div className="bg-gradient-to-r from-yellow-100 to-orange-100 border border-yellow-300 rounded-lg px-3 py-1">
                    <span className="text-sm font-medium text-yellow-800">Pro Feature</span>
                  </div>
                )}
              </div>
              
              {project?.plan === 'pro' ? (
                <div className="bg-gradient-to-r from-emerald-50 to-green-50 border border-emerald-200 rounded-lg p-6">
                  <h4 className="font-medium text-emerald-900 mb-3 flex items-center">
                    <Download className="w-5 h-5 mr-2" />
                    Export Feedback Data
                  </h4>
                  <p className="text-sm text-emerald-700 mb-4">
                    Export feedback data from <strong>{project.name}</strong> to CSV or Excel for analysis in external tools.
                  </p>
                  <FeedbackExport
                    projectSlug={project.slug}
                    projectName={project.name}
                    totalPosts={0} // We don't have this data in settings context
                    totalComments={0}
                    totalVotes={0}
                  />
                </div>
              ) : (
                <div className="text-center py-12">
                  <div className="w-16 h-16 bg-gradient-to-r from-yellow-100 to-orange-100 rounded-full flex items-center justify-center mx-auto mb-6">
                    <Download className="h-8 w-8 text-yellow-600" />
                  </div>
                  <h3 className="text-lg font-semibold text-gray-900 mb-2">
                    Data Export
                  </h3>
                  <p className="text-gray-600 mb-6 max-w-md mx-auto">
                    Export feedback data to CSV or Excel for analysis in external tools. Perfect for reporting and data analysis.
                  </p>
                  <div className="space-y-3">
                    <Button 
                      onClick={() => window.open('/app/billing', '_blank')}
                      className="bg-gradient-to-r from-yellow-500 to-orange-500 hover:from-yellow-600 hover:to-orange-600"
                    >
                      Upgrade to Pro
                    </Button>
                    <p className="text-sm text-gray-500">
                      Try the <Button variant="link" className="p-0 h-auto text-blue-600" onClick={() => window.open('/demo/data-export', '_blank')}>demo</Button> to see how it works
                    </p>
                  </div>
                </div>
              )}
            </div>
          </TabsContent>

          <TabsContent value="changelog" className="mt-6">
            <div className="bg-white/80 backdrop-blur-sm rounded-xl border border-white/20 shadow-lg p-6">
              <div className="flex items-center justify-between mb-6">
                <div>
                  <h3 className="text-xl font-semibold text-gray-900">Changelog Management</h3>
                  <p className="text-gray-600">
                    Create and manage product changelog releases for your users
                  </p>
                </div>
              </div>

            {project ? (
              <SimpleChangelogManager projectId={project.id} projectSlug={project.slug} />
            ) : (
                <div className="text-center py-12">
                  <div className="w-16 h-16 bg-gradient-to-r from-blue-100 to-purple-100 rounded-full flex items-center justify-center mx-auto mb-6">
                    <FileText className="h-8 w-8 text-blue-600" />
                  </div>
                  <h3 className="text-lg font-semibold text-gray-900 mb-2">
                    Loading...
                  </h3>
                  <p className="text-gray-600">
                    Loading changelog settings...
                  </p>
                </div>
              )}
            </div>
          </TabsContent>

          <TabsContent value="teammates" className="mt-6">
            <div className="bg-white/80 backdrop-blur-sm rounded-xl border border-white/20 shadow-lg p-6">
              {project && authUser ? (
                <TeammatesSettings
                  projectId={project.id}
                  projectSlug={project.slug}
                  currentUserId={authUser.id}
                  onShowNotification={handleShowNotification}
                />
              ) : (
                <div className="text-center py-12">
                  <div className="w-16 h-16 bg-gradient-to-r from-blue-100 to-purple-100 rounded-full flex items-center justify-center mx-auto mb-6">
                    <Users className="h-8 w-8 text-blue-600" />
                  </div>
                  <h3 className="text-lg font-semibold text-gray-900 mb-2">
                    Loading...
                  </h3>
                  <p className="text-gray-600">
                    Loading team settings...
                  </p>
                </div>
              )}
            </div>
          </TabsContent>

        </Tabs>
      </div>
    </div>
  );
}

// Wrapper component to fetch API key for webhooks
function WebhooksSettingsWrapper({
  projectId,
  onShowNotification
}: {
  projectId: string;
  onShowNotification: (message: string, type?: 'success' | 'error') => void;
}) {
  const [apiKey, setApiKey] = useState<string>('');
  const [loading, setLoading] = useState(true);
  const [supabase, setSupabase] = useState<any>(null);

  useEffect(() => {
    const client = getSupabaseClient();
    if (client) {
      setSupabase(client);
    }
  }, []);

  useEffect(() => {
    if (supabase && projectId) {
      loadApiKey();
    }
  }, [supabase, projectId]);

  const loadApiKey = async () => {
    try {
      // Fetch the first API key (we'll need the actual key, not hash)
      // Since we can't retrieve the actual key from hash, we'll show a message
      const { data: apiKeys } = await supabase
        .from('api_keys')
        .select('*')
        .eq('project_id', projectId)
        .limit(1);

      if (apiKeys && apiKeys.length > 0) {
        // We need to inform the user to copy their API key from the API tab
        setApiKey(''); // Empty initially
      }
    } catch (error) {
      console.error('Error loading API key:', error);
    } finally {
      setLoading(false);
    }
  };

  const handleApiKeyInput = (key: string) => {
    setApiKey(key);
    localStorage.setItem(`webhook_api_key_${projectId}`, key);
  };

  const handleResetApiKey = () => {
    if (confirm('Are you sure you want to reset the API key? You will need to re-enter it.')) {
      localStorage.removeItem(`webhook_api_key_${projectId}`);
      setApiKey('');
    }
  };

  // Try to get API key from localStorage
  useEffect(() => {
    const stored = localStorage.getItem(`webhook_api_key_${projectId}`);
    if (stored) {
      setApiKey(stored);
      setLoading(false);
    }
  }, [projectId]);

  if (loading) {
    return (
      <div className="flex items-center justify-center py-12">
        <div className="animate-spin rounded-full h-8 w-8 border-b-2 border-blue-600"></div>
      </div>
    );
  }

  if (!apiKey) {
    return (
      <div className="text-center py-12">
        <Zap className="w-12 h-12 text-purple-400 mx-auto mb-4" />
        <h3 className="text-lg font-semibold text-gray-900 mb-2">API Key Required</h3>
        <p className="text-gray-600 mb-6 max-w-md mx-auto">
          To manage webhooks, please enter your API key. You can find it in the API Keys tab above.
        </p>
        <div className="max-w-md mx-auto">
          <div className="flex gap-2">
            <Input
              type="password"
              placeholder="sk_••••••••••••••••••••••"
              onChange={(e) => handleApiKeyInput(e.target.value)}
              className="flex-1"
            />
            <Button onClick={() => {
              const input = document.querySelector('input[type="password"]') as HTMLInputElement;
              if (input?.value) {
                handleApiKeyInput(input.value);
              }
            }}>
              Continue
            </Button>
          </div>
          <p className="text-xs text-gray-500 mt-2">
            Your API key is stored securely in your browser and never sent to our servers
          </p>
        </div>
      </div>
    );
  }

  return (
    <WebhooksSettings
      projectId={projectId}
      apiKey={apiKey}
      onShowNotification={onShowNotification}
      onResetApiKey={handleResetApiKey}
    />
  );
}<|MERGE_RESOLUTION|>--- conflicted
+++ resolved
@@ -562,25 +562,16 @@
           </TabsContent>
 
           <TabsContent value="integrations" className="mt-6 space-y-6">
-<<<<<<< HEAD
             <JiraSettingsPanel
               projectId={project.id}
               onUpdate={() => {
                 toast.success('Jira integration updated');
               }}
             />
-            <SlackIntegrationSettings
-              projectId={project.id}
-              projectSlug={project.slug}
-              userPlan={project.plan}
-              onShowNotification={handleShowNotification}
-            />
-=======
             {/* Enhanced Slack Integration with OAuth 2.0 & Block Kit */}
             <SlackSettings projectId={project.id} />
 
             {/* Discord Integration */}
->>>>>>> b58a7bfc
             <DiscordIntegrationSettings
               projectId={project.id}
               projectSlug={project.slug}
