# SignalsLoop Environment Variables
# Copy this file to .env.local and fill in your actual values

# Site Configuration (Required)
NEXT_PUBLIC_SITE_URL=https://www.signalsloop.com

# Widget Embed (Optional)
NEXT_PUBLIC_WIDGET_SCRIPT=https://signalsloop.com/embed/demo.js

# Supabase Configuration (Required)
NEXT_PUBLIC_SUPABASE_URL=https://your-project-id.supabase.co
NEXT_PUBLIC_SUPABASE_ANON_KEY=your_anon_key_here
SUPABASE_SERVICE_ROLE=your_service_role_key_here

# Stripe Configuration (Required for payments)
# Note: Your application automatically detects monthly and annual prices from Stripe
# No need to specify individual price IDs - they are fetched dynamically
STRIPE_PUBLISHABLE_KEY=pk_test_your_stripe_publishable_key_here
STRIPE_SECRET_KEY=sk_test_your_stripe_secret_key_here
STRIPE_WEBHOOK_SECRET=whsec_your_stripe_webhook_secret_here

# Email Configuration (Optional - for notifications)
RESEND_API_KEY=your_resend_api_key

# OpenAI Configuration (Required for AI features)
OPENAI_API_KEY=sk-your_openai_api_key_here
OPENAI_MODEL=gpt-4

# Slack Integration (Optional - required for Slack app)
SLACK_CLIENT_ID=your_slack_client_id
SLACK_CLIENT_SECRET=your_slack_client_secret
SLACK_SIGNING_SECRET=your_slack_signing_secret
SLACK_REDIRECT_URI=https://your-domain.com/api/integrations/slack/callback

# Google OAuth Configuration (Required for Google login)
NEXT_PUBLIC_GOOGLE_CLIENT_ID=your_client_id.apps.googleusercontent.com

<<<<<<< HEAD
# Jira OAuth Configuration (Optional - for Jira integration)
JIRA_CLIENT_ID=your_jira_oauth_client_id
JIRA_CLIENT_SECRET=your_jira_oauth_client_secret
JIRA_REDIRECT_URI=https://your-domain.com/api/integrations/jira/callback
ENCRYPTION_KEY=your_32_character_encryption_key_here
=======
# AI Feedback Hunter - Centralized API Keys (Optional - required for Hunter feature)
# These keys are used server-side for all projects. See HUNTER_API_KEYS_SETUP.md for detailed setup.
# Monthly cost: ~$100 (mainly Twitter API)

# Reddit (FREE - no API key needed! Uses public JSON API)
# Hacker News (FREE - no API key needed, uses Algolia)
# G2 (No official API - uses web scraping)

# Twitter/X API (Essential tier - $100/month)
TWITTER_BEARER_TOKEN=your_twitter_bearer_token

# Product Hunt API (FREE - requires approval, takes 1-3 days)
PRODUCTHUNT_API_TOKEN=your_producthunt_token

# Cron Secret (Required for scheduled Hunter scans)
CRON_SECRET=your_random_secret_here_min_32_chars
>>>>>>> e3980a2e

# How to get these values:
# 1. Supabase: Go to your Supabase project → Settings → API
# 2. Stripe: Go to Stripe Dashboard → Developers → API keys
#    - Create monthly and annual prices in Products section
#    - See STRIPE_ANNUAL_PRICING_SETUP.md for detailed setup guide
# 3. Resend: Go to Resend Dashboard → API Keys
# 4. OpenAI: Go to OpenAI Platform → API Keys → Create new secret key
#    Available models: gpt-4, gpt-4-turbo, gpt-3.5-turbo, gpt-4o, gpt-4o-mini
<<<<<<< HEAD
# 5. Jira: Go to https://developer.atlassian.com/console/myapps/
#    - Create OAuth 2.0 (3LO) app
#    - Add callback URL: https://yourdomain.com/api/integrations/jira/callback
#    - Required scopes: read:jira-work, write:jira-work, read:jira-user, manage:jira-webhook, offline_access
#    - Generate ENCRYPTION_KEY with: openssl rand -hex 16 (must be 32 characters)
=======
# 5. AI Feedback Hunter: See HUNTER_API_KEYS_SETUP.md for detailed step-by-step guides
#    - Reddit, Twitter, Product Hunt setup instructions
#    - Cost breakdown and rate limits
>>>>>>> e3980a2e

# IMPORTANT: Replace the placeholder values above with your actual keys
# Example:
# STRIPE_PUBLISHABLE_KEY=pk_test_51ABC123...
# STRIPE_SECRET_KEY=sk_test_51ABC123...
# STRIPE_WEBHOOK_SECRET=whsec_1234567890abcdef...<|MERGE_RESOLUTION|>--- conflicted
+++ resolved
@@ -35,13 +35,12 @@
 # Google OAuth Configuration (Required for Google login)
 NEXT_PUBLIC_GOOGLE_CLIENT_ID=your_client_id.apps.googleusercontent.com
 
-<<<<<<< HEAD
 # Jira OAuth Configuration (Optional - for Jira integration)
 JIRA_CLIENT_ID=your_jira_oauth_client_id
 JIRA_CLIENT_SECRET=your_jira_oauth_client_secret
 JIRA_REDIRECT_URI=https://your-domain.com/api/integrations/jira/callback
 ENCRYPTION_KEY=your_32_character_encryption_key_here
-=======
+
 # AI Feedback Hunter - Centralized API Keys (Optional - required for Hunter feature)
 # These keys are used server-side for all projects. See HUNTER_API_KEYS_SETUP.md for detailed setup.
 # Monthly cost: ~$100 (mainly Twitter API)
@@ -58,7 +57,6 @@
 
 # Cron Secret (Required for scheduled Hunter scans)
 CRON_SECRET=your_random_secret_here_min_32_chars
->>>>>>> e3980a2e
 
 # How to get these values:
 # 1. Supabase: Go to your Supabase project → Settings → API
@@ -68,17 +66,14 @@
 # 3. Resend: Go to Resend Dashboard → API Keys
 # 4. OpenAI: Go to OpenAI Platform → API Keys → Create new secret key
 #    Available models: gpt-4, gpt-4-turbo, gpt-3.5-turbo, gpt-4o, gpt-4o-mini
-<<<<<<< HEAD
 # 5. Jira: Go to https://developer.atlassian.com/console/myapps/
 #    - Create OAuth 2.0 (3LO) app
 #    - Add callback URL: https://yourdomain.com/api/integrations/jira/callback
 #    - Required scopes: read:jira-work, write:jira-work, read:jira-user, manage:jira-webhook, offline_access
 #    - Generate ENCRYPTION_KEY with: openssl rand -hex 16 (must be 32 characters)
-=======
 # 5. AI Feedback Hunter: See HUNTER_API_KEYS_SETUP.md for detailed step-by-step guides
 #    - Reddit, Twitter, Product Hunt setup instructions
 #    - Cost breakdown and rate limits
->>>>>>> e3980a2e
 
 # IMPORTANT: Replace the placeholder values above with your actual keys
 # Example:
